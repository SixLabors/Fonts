// Copyright (c) Six Labors.
// Licensed under the Apache License, Version 2.0.

using System;
using System.Collections.Generic;
using System.Globalization;
using System.Linq;
using System.Numerics;
using Moq;
using SixLabors.Fonts.Tables.General.Glyphs;
using SixLabors.Fonts.Tests.Fakes;
using SixLabors.Fonts.Unicode;
using Xunit;

namespace SixLabors.Fonts.Tests
{
    public class GlyphTests
    {
        private readonly GlyphRenderer renderer = new();

        [Fact]
        public void RenderToPointAndSingleDPI()
        {
            const string text = "A";
            CodePoint codePoint = this.AsCodePoint(text);
<<<<<<< HEAD
            var font = (FontMetrics)CreateFont(text).FontMetrics;

=======
            var font = (StreamFontMetrics)CreateFont(text).FontMetrics;
>>>>>>> 77b68db0
            var glyph = new Glyph(
                new GlyphMetrics(
                    font,
                    codePoint,
                    new GlyphVector(new Vector2[0], new bool[0], new ushort[0], new Bounds(0, font.UnitsPerEm, 0, font.UnitsPerEm), Array.Empty<byte>()),
                    0,
                    0,
                    0,
                    0,
                    0),
                10);

            Vector2 locationInFontSpace = new Vector2(99, 99) / 72; // glyph ends up 10px over due to offset in fake glyph
            glyph.RenderTo(this.renderer, locationInFontSpace, new RendererOptions(null, 72));

            Assert.Equal(new FontRectangle(99, 89, 0, 0), this.renderer.GlyphRects.Single());
        }

        [Fact]
        public void IdenticalGlyphsInDifferentPlacesCreateIdenticalKeys()
        {
            Font fakeFont = CreateFont("AB");
            var textRenderer = new TextRenderer(this.renderer);

            textRenderer.RenderText("ABA", new RendererOptions(fakeFont));

            Assert.Equal(this.renderer.GlyphKeys[0], this.renderer.GlyphKeys[2]);
            Assert.NotEqual(this.renderer.GlyphKeys[1], this.renderer.GlyphKeys[2]);
        }

        [Fact]
        public void BeginGlyph_ReturnsFalse_SkipRenderingFigures()
        {
            var renderer = new Mock<IGlyphRenderer>();
            renderer.Setup(x => x.BeginGlyph(It.IsAny<FontRectangle>(), It.IsAny<GlyphRendererParameters>())).Returns(false);
            Font fakeFont = CreateFont("A");
            var textRenderer = new TextRenderer(renderer.Object);

            textRenderer.RenderText("ABA", new RendererOptions(fakeFont));
            renderer.Verify(x => x.BeginFigure(), Times.Never);
        }

        [Fact]
        public void BeginGlyph_ReturnsTrue_RendersFigures()
        {
            var renderer = new Mock<IGlyphRenderer>();
            renderer.Setup(x => x.BeginGlyph(It.IsAny<FontRectangle>(), It.IsAny<GlyphRendererParameters>())).Returns(true);
            Font fakeFont = CreateFont("A");
            var textRenderer = new TextRenderer(renderer.Object);

            textRenderer.RenderText("ABA", new RendererOptions(fakeFont));
            renderer.Verify(x => x.BeginFigure(), Times.Exactly(3));
        }

        public static Font CreateFont(string text)
        {
            var fc = (IFontMetricsCollection)new FontCollection();
            Font d = fc.AddMetrics(new FakeFontInstance(text), CultureInfo.InvariantCulture).CreateFont(12);
            return new Font(d, 1);
        }

        [Fact]
        public void LoadGlyph()
        {
            Font font = new FontCollection().Add(TestFonts.SimpleFontFileData()).CreateFont(12);

            // Get letter A
            Glyph g = font.GetGlyphs(new CodePoint(41), ColorFontSupport.None).First();
            GlyphOutline instance = g.GlyphMetrics.GetOutline();

            Assert.Equal(20, instance.ControlPoints.Length);
            Assert.Equal(20, instance.OnCurves.Length);
        }

        [Fact]
        public void RenderColrGlyph()
        {
            Font font = new FontCollection().Add(TestFonts.TwemojiMozillaData()).CreateFont(12);

            // Get letter Grinning Face emoji
            var instance = font.FontMetrics as StreamFontMetrics;
            CodePoint codePoint = this.AsCodePoint("😀");
            Assert.True(instance.TryGetGlyphId(codePoint, out ushort idx));
            IEnumerable<GlyphMetrics> vectors = instance.GetGlyphMetrics(codePoint, idx, ColorFontSupport.MicrosoftColrFormat);
            Assert.Equal(3, vectors.Count());
        }

        [Fact]
        public void RenderColrGlyphTextRenderer()
        {
            Font font = new FontCollection().Add(TestFonts.TwemojiMozillaData()).CreateFont(12);

            var renderer = new ColorGlyphRenderer();
            TextRenderer.RenderTextTo(renderer, "😀", new RendererOptions(font)
            {
                ColorFontSupport = ColorFontSupport.MicrosoftColrFormat
            });

            Assert.Equal(3, renderer.Colors.Count);
        }

        [Fact]
        public void RenderWoffGlyphs_IsEqualToTtfGlyphs()
        {
            Font fontTtf = new FontCollection().Add(TestFonts.OpenSansFile).CreateFont(12);
            Font fontWoff = new FontCollection().Add(TestFonts.OpenSansFileWoff1).CreateFont(12);
            string testStr = "ABCDEFGHIJKLMNOPQRSTUVWXYZ";
            int expectedControlPointsCount = 1238;

            var rendererTtf = new ColorGlyphRenderer();
            TextRenderer.RenderTextTo(rendererTtf, testStr, new RendererOptions(fontTtf)
            {
                ColorFontSupport = ColorFontSupport.MicrosoftColrFormat
            });
            var rendererWoff = new ColorGlyphRenderer();
            TextRenderer.RenderTextTo(rendererWoff, testStr, new RendererOptions(fontWoff)
            {
                ColorFontSupport = ColorFontSupport.MicrosoftColrFormat
            });

            Assert.Equal(expectedControlPointsCount, rendererWoff.ControlPoints.Count);
            Assert.True(rendererTtf.ControlPoints.SequenceEqual(rendererWoff.ControlPoints));
        }

        [Theory]
        [InlineData("\uFB00")]
        [InlineData("\uFB01")]
        [InlineData("\uFB02")]
        [InlineData("\uFB03")]
        [InlineData("\uFB04")]
        public void RenderWoff_CompositeGlyphs_IsEqualToTtfGlyphs(string testStr)
        {
            Font fontTtf = new FontCollection().Add(TestFonts.OpenSansFile).CreateFont(12);
            Font fontWoff = new FontCollection().Add(TestFonts.OpenSansFileWoff1).CreateFont(12);

            var rendererTtf = new ColorGlyphRenderer();
            TextRenderer.RenderTextTo(rendererTtf, testStr, new RendererOptions(fontTtf)
            {
                ColorFontSupport = ColorFontSupport.MicrosoftColrFormat
            });
            var rendererWoff = new ColorGlyphRenderer();
            TextRenderer.RenderTextTo(rendererWoff, testStr, new RendererOptions(fontWoff)
            {
                ColorFontSupport = ColorFontSupport.MicrosoftColrFormat
            });

            Assert.True(rendererTtf.ControlPoints.Count > 0);
            Assert.True(rendererTtf.ControlPoints.SequenceEqual(rendererWoff.ControlPoints));
        }

#if NETCOREAPP3_0_OR_GREATER
        [Theory]
        [InlineData(false, 1238)]
        [InlineData(true, 1238)]
        public void RenderWoff2Glyphs_IsEqualToTtfGlyphs(bool applyKerning, int expectedControlPoints)
        {
            Font fontTtf = new FontCollection().Add(TestFonts.OpenSansFile).CreateFont(12);
            Font fontWoff2 = new FontCollection().Add(TestFonts.OpenSansFileWoff2).CreateFont(12);
            string testStr = "ABCDEFGHIJKLMNOPQRSTUVWXYZ";

            var rendererTtf = new ColorGlyphRenderer();
            TextRenderer.RenderTextTo(rendererTtf, testStr, new RendererOptions(fontTtf)
            {
                ApplyKerning = applyKerning,
                ApplyHinting = false,
                ColorFontSupport = ColorFontSupport.MicrosoftColrFormat
            });
            var rendererWoff2 = new ColorGlyphRenderer();
            TextRenderer.RenderTextTo(rendererWoff2, testStr, new RendererOptions(fontWoff2)
            {
                ApplyKerning = applyKerning,
                ApplyHinting = false,
                ColorFontSupport = ColorFontSupport.MicrosoftColrFormat
            });

            Assert.Equal(expectedControlPoints, rendererWoff2.ControlPoints.Count);
            Assert.True(rendererTtf.ControlPoints.SequenceEqual(rendererWoff2.ControlPoints));
        }

        [Theory]
        [InlineData("\uFB00")]
        [InlineData("\uFB01")]
        [InlineData("\uFB02")]
        [InlineData("\uFB03")]
        [InlineData("\uFB04")]
        public void RenderWoff2_CompositeGlyphs_IsEqualToTtfGlyphs(string testStr)
        {
            Font fontTtf = new FontCollection().Add(TestFonts.OpenSansFile).CreateFont(12);
            Font fontWoff2 = new FontCollection().Add(TestFonts.OpenSansFileWoff2).CreateFont(12);

            var rendererTtf = new ColorGlyphRenderer();
            TextRenderer.RenderTextTo(rendererTtf, testStr, new RendererOptions(fontTtf)
            {
                ColorFontSupport = ColorFontSupport.MicrosoftColrFormat
            });
            var rendererWoff2 = new ColorGlyphRenderer();
            TextRenderer.RenderTextTo(rendererWoff2, testStr, new RendererOptions(fontWoff2)
            {
                ColorFontSupport = ColorFontSupport.MicrosoftColrFormat
            });

            Assert.True(rendererTtf.ControlPoints.Count > 0);
            Assert.True(rendererTtf.ControlPoints.SequenceEqual(rendererWoff2.ControlPoints));
        }
#endif

        private CodePoint AsCodePoint(string text) => CodePoint.DecodeFromUtf16At(text.AsSpan(), 0);
    }
}<|MERGE_RESOLUTION|>--- conflicted
+++ resolved
@@ -23,12 +23,7 @@
         {
             const string text = "A";
             CodePoint codePoint = this.AsCodePoint(text);
-<<<<<<< HEAD
-            var font = (FontMetrics)CreateFont(text).FontMetrics;
-
-=======
             var font = (StreamFontMetrics)CreateFont(text).FontMetrics;
->>>>>>> 77b68db0
             var glyph = new Glyph(
                 new GlyphMetrics(
                     font,
