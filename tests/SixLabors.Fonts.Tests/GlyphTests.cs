--- conflicted
+++ resolved
@@ -20,11 +20,6 @@
         [Fact]
         public void RenderToPointAndSingleDPI()
         {
-<<<<<<< HEAD
-            var glyph = new Glyph(new GlyphInstance((FontInstance)CreateFont("A").Instance, new Fonts.Tables.General.Glyphs.GlyphVector(new Vector2[0], new bool[0], new ushort[0], new Bounds(0, 1, 0, 1)), 0, 0, 1, 0), 10);
-
-            Vector2 locationInFontSpace = new Vector2(99, 99) / 72; // glyp ends up 10px over due to offset in fake glyph
-=======
             const string text = "A";
             CodePoint codePoint = this.AsCodePoint(text);
             var font = (FontMetrics)CreateFont(text).FontMetrics;
@@ -42,7 +37,6 @@
                 10);
 
             Vector2 locationInFontSpace = new Vector2(99, 99) / 72; // glyph ends up 10px over due to offiset in fake glyph
->>>>>>> 8e4d1855
             glyph.RenderTo(this.renderer, locationInFontSpace, 72, 0);
 
             Assert.Equal(new FontRectangle(99, 89, 0, 0), this.renderer.GlyphRects.Single());
