--- conflicted
+++ resolved
@@ -120,14 +120,11 @@
             GPos = gPos,
             Colr = colr,
             Cpal = cpal,
-<<<<<<< HEAD
             Fvar = fvar,
             Gvar = gvar,
             Hvar = hvar,
-            Avar = avar
-=======
+            Avar = avar,
             Svg = svg
->>>>>>> 9aa2a5cb
         };
 
         return new StreamFontMetrics(tables);
