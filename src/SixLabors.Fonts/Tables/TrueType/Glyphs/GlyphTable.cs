// Copyright (c) Six Labors.
// Licensed under the Six Labors Split License.

<<<<<<< HEAD
using System.IO;
using SixLabors.Fonts.Tables.AdvancedTypographic.Variations;
=======
>>>>>>> de9c95c1
using SixLabors.Fonts.Tables.Woff;

namespace SixLabors.Fonts.Tables.TrueType.Glyphs;

internal class GlyphTable : Table
{
    internal const string TableName = "glyf";
    private readonly GlyphLoader[] loaders;

    public GlyphTable(GlyphLoader[] glyphLoaders)
        => this.loaders = glyphLoaders;

    public int GlyphCount => this.loaders.Length;

    // TODO: Make this non-virtual
    internal virtual GlyphVector GetGlyph(int index)
        => this.loaders[index].CreateGlyph(this);

    public static GlyphTable Load(FontReader reader)
    {
        uint[] locations = reader.GetTable<IndexLocationTable>().GlyphOffsets;

<<<<<<< HEAD
            FVarTable? fvar = reader.TryGetTable<FVarTable>();
            AVarTable? avar = reader.TryGetTable<AVarTable>();
            GVarTable? gvar = reader.TryGetTable<GVarTable>();
            HVarTable? hvar = reader.TryGetTable<HVarTable>();
            GlyphVariationProcessor? glyphVariationProcessor = fvar is null || hvar is null ? null : new GlyphVariationProcessor(hvar!.ItemVariationStore, fvar, avar, gvar);

            // Use an empty bounds instance as the fallback.
            // We will substitute this with the advance width/height to determine bounds instead when rendering/measuring.
            Bounds fallbackEmptyBounds = Bounds.Empty;
=======
        // Use an empty bounds instance as the fallback.
        // We will substitute this with the advance width/height to determine bounds instead when rendering/measuring.
        Bounds fallbackEmptyBounds = Bounds.Empty;
>>>>>>> de9c95c1

        using BigEndianBinaryReader binaryReader = reader.GetReaderAtTablePosition(TableName);
        return Load(binaryReader, reader.TableFormat, locations, in fallbackEmptyBounds);
    }

    public static GlyphTable Load(BigEndianBinaryReader reader, TableFormat format, uint[] locations, in Bounds fallbackEmptyBounds)
    {
        EmptyGlyphLoader empty = new(fallbackEmptyBounds);
        int entryCount = locations.Length;
        int glyphCount = entryCount - 1; // last entry is a placeholder to the end of the table
        var glyphs = new GlyphLoader[glyphCount];

        // Special case for WOFF2 format where all glyphs need to be read in one go.
        if (format is TableFormat.Woff2)
        {
            return new GlyphTable(Woff2Utils.LoadAllGlyphs(reader, empty));
        }

        for (int i = 0; i < glyphCount; i++)
        {
            if (locations[i] == locations[i + 1])
            {
                // This is an empty glyph;
                glyphs[i] = empty;
            }
            else
            {
                // Move to start of glyph.
                reader.Seek(locations[i], SeekOrigin.Begin);
                glyphs[i] = GlyphLoader.Load(reader);
            }
        }

        return new GlyphTable(glyphs);
    }
}<|MERGE_RESOLUTION|>--- conflicted
+++ resolved
@@ -1,34 +1,30 @@
 // Copyright (c) Six Labors.
 // Licensed under the Six Labors Split License.
 
-<<<<<<< HEAD
 using System.IO;
 using SixLabors.Fonts.Tables.AdvancedTypographic.Variations;
-=======
->>>>>>> de9c95c1
 using SixLabors.Fonts.Tables.Woff;
 
-namespace SixLabors.Fonts.Tables.TrueType.Glyphs;
+namespace SixLabors.Fonts.Tables.TrueType.Glyphs
+{
+    internal class GlyphTable : Table
+    {
+        internal const string TableName = "glyf";
+        private readonly GlyphLoader[] loaders;
 
-internal class GlyphTable : Table
-{
-    internal const string TableName = "glyf";
-    private readonly GlyphLoader[] loaders;
+        public GlyphTable(GlyphLoader[] glyphLoaders)
+            => this.loaders = glyphLoaders;
 
-    public GlyphTable(GlyphLoader[] glyphLoaders)
-        => this.loaders = glyphLoaders;
+        public int GlyphCount => this.loaders.Length;
 
-    public int GlyphCount => this.loaders.Length;
+        // TODO: Make this non-virtual
+        internal virtual GlyphVector GetGlyph(int index)
+            => this.loaders[index].CreateGlyph(this);
 
-    // TODO: Make this non-virtual
-    internal virtual GlyphVector GetGlyph(int index)
-        => this.loaders[index].CreateGlyph(this);
+        public static GlyphTable Load(FontReader reader)
+        {
+            uint[] locations = reader.GetTable<IndexLocationTable>().GlyphOffsets;
 
-    public static GlyphTable Load(FontReader reader)
-    {
-        uint[] locations = reader.GetTable<IndexLocationTable>().GlyphOffsets;
-
-<<<<<<< HEAD
             FVarTable? fvar = reader.TryGetTable<FVarTable>();
             AVarTable? avar = reader.TryGetTable<AVarTable>();
             GVarTable? gvar = reader.TryGetTable<GVarTable>();
@@ -38,44 +34,40 @@
             // Use an empty bounds instance as the fallback.
             // We will substitute this with the advance width/height to determine bounds instead when rendering/measuring.
             Bounds fallbackEmptyBounds = Bounds.Empty;
-=======
-        // Use an empty bounds instance as the fallback.
-        // We will substitute this with the advance width/height to determine bounds instead when rendering/measuring.
-        Bounds fallbackEmptyBounds = Bounds.Empty;
->>>>>>> de9c95c1
 
-        using BigEndianBinaryReader binaryReader = reader.GetReaderAtTablePosition(TableName);
-        return Load(binaryReader, reader.TableFormat, locations, in fallbackEmptyBounds);
-    }
-
-    public static GlyphTable Load(BigEndianBinaryReader reader, TableFormat format, uint[] locations, in Bounds fallbackEmptyBounds)
-    {
-        EmptyGlyphLoader empty = new(fallbackEmptyBounds);
-        int entryCount = locations.Length;
-        int glyphCount = entryCount - 1; // last entry is a placeholder to the end of the table
-        var glyphs = new GlyphLoader[glyphCount];
-
-        // Special case for WOFF2 format where all glyphs need to be read in one go.
-        if (format is TableFormat.Woff2)
-        {
-            return new GlyphTable(Woff2Utils.LoadAllGlyphs(reader, empty));
+            using BigEndianBinaryReader binaryReader = reader.GetReaderAtTablePosition(TableName);
+            return Load(binaryReader, reader.TableFormat, locations, in fallbackEmptyBounds);
         }
 
-        for (int i = 0; i < glyphCount; i++)
+        public static GlyphTable Load(BigEndianBinaryReader reader, TableFormat format, uint[] locations, in Bounds fallbackEmptyBounds)
         {
-            if (locations[i] == locations[i + 1])
+            EmptyGlyphLoader empty = new(fallbackEmptyBounds);
+            int entryCount = locations.Length;
+            int glyphCount = entryCount - 1; // last entry is a placeholder to the end of the table
+            var glyphs = new GlyphLoader[glyphCount];
+
+            // Special case for WOFF2 format where all glyphs need to be read in one go.
+            if (format is TableFormat.Woff2)
             {
-                // This is an empty glyph;
-                glyphs[i] = empty;
+                return new GlyphTable(Woff2Utils.LoadAllGlyphs(reader, empty));
             }
-            else
+
+            for (int i = 0; i < glyphCount; i++)
             {
-                // Move to start of glyph.
-                reader.Seek(locations[i], SeekOrigin.Begin);
-                glyphs[i] = GlyphLoader.Load(reader);
+                if (locations[i] == locations[i + 1])
+                {
+                    // This is an empty glyph;
+                    glyphs[i] = empty;
+                }
+                else
+                {
+                    // Move to start of glyph.
+                    reader.Seek(locations[i], SeekOrigin.Begin);
+                    glyphs[i] = GlyphLoader.Load(reader);
+                }
             }
+
+            return new GlyphTable(glyphs);
         }
-
-        return new GlyphTable(glyphs);
     }
 }