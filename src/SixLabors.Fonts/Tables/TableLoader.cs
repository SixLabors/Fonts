--- conflicted
+++ resolved
@@ -1,6 +1,8 @@
 // Copyright (c) Six Labors.
 // Licensed under the Six Labors Split License.
 
+using System;
+using System.Collections.Generic;
 using SixLabors.Fonts.Tables.AdvancedTypographic;
 using SixLabors.Fonts.Tables.AdvancedTypographic.Variations;
 using SixLabors.Fonts.Tables.Cff;
@@ -13,15 +15,14 @@
 using SixLabors.Fonts.Tables.TrueType.Glyphs;
 using SixLabors.Fonts.Tables.TrueType.Hinting;
 
-namespace SixLabors.Fonts.Tables;
+namespace SixLabors.Fonts.Tables
+{
+    internal class TableLoader
+    {
+        private readonly Dictionary<string, Func<FontReader, Table?>> loaders = new();
+        private readonly Dictionary<Type, string> types = new();
+        private readonly Dictionary<Type, Func<FontReader, Table?>> typesLoaders = new();
 
-internal class TableLoader
-{
-    private readonly Dictionary<string, Func<FontReader, Table?>> loaders = new();
-    private readonly Dictionary<Type, string> types = new();
-    private readonly Dictionary<Type, Func<FontReader, Table?>> typesLoaders = new();
-
-<<<<<<< HEAD
         public TableLoader()
         {
             // We will hard code mapping registration in here for all the tables
@@ -53,85 +54,57 @@
             this.Register(FVarTable.TableName, FVarTable.Load);
             this.Register(HVarTable.TableName, HVarTable.Load);
         }
-=======
-    public TableLoader()
-    {
-        // We will hard code mapping registration in here for all the tables
-        this.Register(NameTable.TableName, NameTable.Load);
-        this.Register(CMapTable.TableName, CMapTable.Load);
-        this.Register(HeadTable.TableName, HeadTable.Load);
-        this.Register(HorizontalHeadTable.TableName, HorizontalHeadTable.Load);
-        this.Register(HorizontalMetricsTable.TableName, HorizontalMetricsTable.Load);
-        this.Register(VerticalHeadTable.TableName, VerticalHeadTable.Load);
-        this.Register(VerticalMetricsTable.TableName, VerticalMetricsTable.Load);
-        this.Register(MaximumProfileTable.TableName, MaximumProfileTable.Load);
-        this.Register(OS2Table.TableName, OS2Table.Load);
-        this.Register(IndexLocationTable.TableName, IndexLocationTable.Load);
-        this.Register(GlyphTable.TableName, GlyphTable.Load);
-        this.Register(KerningTable.TableName, KerningTable.Load);
-        this.Register(ColrTable.TableName, ColrTable.Load);
-        this.Register(CpalTable.TableName, CpalTable.Load);
-        this.Register(GPosTable.TableName, GPosTable.Load);
-        this.Register(GSubTable.TableName, GSubTable.Load);
-        this.Register(CvtTable.TableName, CvtTable.Load);
-        this.Register(FpgmTable.TableName, FpgmTable.Load);
-        this.Register(PrepTable.TableName, PrepTable.Load);
-        this.Register(GlyphDefinitionTable.TableName, GlyphDefinitionTable.Load);
-        this.Register(PostTable.TableName, PostTable.Load);
-        this.Register(Cff1Table.TableName, Cff1Table.Load);
-        this.Register(Cff2Table.TableName, Cff2Table.Load);
-    }
->>>>>>> de9c95c1
 
-    public static TableLoader Default { get; } = new();
+        public static TableLoader Default { get; } = new();
 
-    public string? GetTag(Type type)
-    {
-        this.types.TryGetValue(type, out string? value);
+        public string? GetTag(Type type)
+        {
+            this.types.TryGetValue(type, out string? value);
 
-        return value;
-    }
+            return value;
+        }
 
-    public string GetTag<TType>()
-    {
-        this.types.TryGetValue(typeof(TType), out string? value);
-        return value!;
-    }
+        public string GetTag<TType>()
+        {
+            this.types.TryGetValue(typeof(TType), out string? value);
+            return value!;
+        }
 
-    internal IEnumerable<Type> RegisteredTypes() => this.types.Keys;
+        internal IEnumerable<Type> RegisteredTypes() => this.types.Keys;
 
-    internal IEnumerable<string> RegisteredTags() => this.types.Values;
+        internal IEnumerable<string> RegisteredTags() => this.types.Values;
 
-    private void Register<T>(string tag, Func<FontReader, T?> createFunc)
-        where T : Table
-    {
-        lock (this.loaders)
+        private void Register<T>(string tag, Func<FontReader, T?> createFunc)
+            where T : Table
         {
-            if (!this.loaders.ContainsKey(tag))
+            lock (this.loaders)
             {
-                this.loaders.Add(tag, createFunc);
-                this.types.Add(typeof(T), tag);
-                this.typesLoaders.Add(typeof(T), createFunc);
+                if (!this.loaders.ContainsKey(tag))
+                {
+                    this.loaders.Add(tag, createFunc);
+                    this.types.Add(typeof(T), tag);
+                    this.typesLoaders.Add(typeof(T), createFunc);
+                }
             }
         }
-    }
 
-    internal Table? Load(string tag, FontReader reader)
+        internal Table? Load(string tag, FontReader reader)
 
-         // loader missing? register an unknown type loader and carry on
-         => this.loaders.TryGetValue(tag, out Func<FontReader, Table?>? func)
-            ? func.Invoke(reader)
-            : new UnknownTable(tag);
+             // loader missing? register an unknown type loader and carry on
+             => this.loaders.TryGetValue(tag, out Func<FontReader, Table?>? func)
+                ? func.Invoke(reader)
+                : new UnknownTable(tag);
 
-    internal TTable? Load<TTable>(FontReader reader)
-        where TTable : Table
-    {
-        // loader missing register an unknown type loader and carry on
-        if (this.typesLoaders.TryGetValue(typeof(TTable), out Func<FontReader, Table?>? func))
+        internal TTable? Load<TTable>(FontReader reader)
+            where TTable : Table
         {
-            return (TTable?)func.Invoke(reader);
+            // loader missing register an unknown type loader and carry on
+            if (this.typesLoaders.TryGetValue(typeof(TTable), out Func<FontReader, Table?>? func))
+            {
+                return (TTable?)func.Invoke(reader);
+            }
+
+            throw new Exception("Font table not registered.");
         }
-
-        throw new MissingFontTableException("Font table not registered.", nameof(TTable));
     }
 }