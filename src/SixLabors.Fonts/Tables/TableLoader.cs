--- conflicted
+++ resolved
@@ -18,9 +18,9 @@
 
 internal class TableLoader
 {
-    private readonly Dictionary<string, Func<FontReader, Table?>> loaders = new();
-    private readonly Dictionary<Type, string> types = new();
-    private readonly Dictionary<Type, Func<FontReader, Table?>> typesLoaders = new();
+    private readonly Dictionary<string, Func<FontReader, Table?>> loaders = [];
+    private readonly Dictionary<Type, string> types = [];
+    private readonly Dictionary<Type, Func<FontReader, Table?>> typesLoaders = [];
 
     public TableLoader()
     {
@@ -48,14 +48,11 @@
         this.Register(PostTable.TableName, PostTable.Load);
         this.Register(Cff1Table.TableName, Cff1Table.Load);
         this.Register(Cff2Table.TableName, Cff2Table.Load);
-<<<<<<< HEAD
         this.Register(AVarTable.TableName, AVarTable.Load);
         this.Register(GVarTable.TableName, GVarTable.Load);
         this.Register(FVarTable.TableName, FVarTable.Load);
         this.Register(HVarTable.TableName, HVarTable.Load);
-=======
         this.Register(SvgTable.TableName, SvgTable.Load);
->>>>>>> 9aa2a5cb
     }
 
     public static TableLoader Default { get; } = new();
