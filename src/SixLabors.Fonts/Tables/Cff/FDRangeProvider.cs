--- conflicted
+++ resolved
@@ -1,22 +1,13 @@
 // Copyright (c) Six Labors.
 // Licensed under the Six Labors Split License.
 
-namespace SixLabors.Fonts.Tables.Cff;
+using System;
+using System.Collections.Generic;
 
-internal struct FDRangeProvider
+namespace SixLabors.Fonts.Tables.Cff
 {
-    // helper class
-    private readonly int format;
-    private readonly FDRange3[] ranges;
-    private readonly Dictionary<int, byte> fdSelectMap;
-    private ushort currentGlyphIndex;
-    private ushort endGlyphIndexMax;
-    private FDRange3 currentRange;
-    private int currentSelectedRangeIndex;
-
-    public FDRangeProvider(CidFontInfo cidFontInfo)
+    internal struct FDRangeProvider
     {
-<<<<<<< HEAD
         // helper class
         private readonly int format;
         private readonly FDRange[] ranges;
@@ -25,79 +16,72 @@
         private uint endGlyphIndexMax;
         private FDRange currentRange;
         private int currentSelectedRangeIndex;
-=======
-        this.format = cidFontInfo.FdSelectFormat;
-        this.ranges = cidFontInfo.FdRanges;
-        this.fdSelectMap = cidFontInfo.FdSelectMap;
-        this.currentGlyphIndex = 0;
-        this.currentSelectedRangeIndex = 0;
->>>>>>> de9c95c1
 
-        if (this.ranges.Length is not 0)
+        public FDRangeProvider(CidFontInfo cidFontInfo)
         {
-            this.currentRange = this.ranges[0];
-            this.endGlyphIndexMax = this.ranges[1].First;
-        }
-        else
-        {
-            // empty
-            this.currentRange = default;
-            this.endGlyphIndexMax = 0;
+            this.format = cidFontInfo.FdSelectFormat;
+            this.ranges = cidFontInfo.FdRanges;
+            this.fdSelectMap = cidFontInfo.FdSelectMap;
+            this.currentGlyphIndex = 0;
+            this.currentSelectedRangeIndex = 0;
+
+            if (this.ranges.Length is not 0)
+            {
+                this.currentRange = this.ranges[0];
+                this.endGlyphIndexMax = this.ranges[1].First;
+            }
+            else
+            {
+                // empty
+                this.currentRange = default;
+                this.endGlyphIndexMax = 0;
+            }
+
+            this.SelectedFDArray = 0;
         }
 
-<<<<<<< HEAD
         public ushort SelectedFDArray { get; private set; }
-=======
-        this.SelectedFDArray = 0;
-    }
 
-    public byte SelectedFDArray { get; private set; }
->>>>>>> de9c95c1
+        public void SetCurrentGlyphIndex(ushort index)
+        {
+            switch (this.format)
+            {
+                case 0:
+                    this.currentGlyphIndex = this.fdSelectMap[index];
+                    break;
 
-    public void SetCurrentGlyphIndex(ushort index)
-    {
-        switch (this.format)
-        {
-            case 0:
-                this.currentGlyphIndex = this.fdSelectMap[index];
-                break;
-
-<<<<<<< HEAD
                 case 3:
                 case 4:
                     // Find proper range for selected index.
-=======
-            case 3:
-                // Find proper range for selected index.
-                if (index >= this.currentRange.First && index < this.endGlyphIndexMax)
-                {
-                    // Ok, in current range.
-                    this.SelectedFDArray = this.currentRange.FontDictionary;
-                }
-                else
-                {
-                    // Move to next range.
-                    this.currentSelectedRangeIndex++;
-                    this.currentRange = this.ranges[this.currentSelectedRangeIndex];
-
-                    this.endGlyphIndexMax = this.ranges[this.currentSelectedRangeIndex + 1].First;
->>>>>>> de9c95c1
                     if (index >= this.currentRange.First && index < this.endGlyphIndexMax)
                     {
+                        // Ok, in current range.
                         this.SelectedFDArray = this.currentRange.FontDictionary;
                     }
                     else
                     {
-                        throw new NotSupportedException();
+                        // Move to next range.
+                        this.currentSelectedRangeIndex++;
+                        this.currentRange = this.ranges[this.currentSelectedRangeIndex];
+
+                        this.endGlyphIndexMax = this.ranges[this.currentSelectedRangeIndex + 1].First;
+                        if (index >= this.currentRange.First && index < this.endGlyphIndexMax)
+                        {
+                            this.SelectedFDArray = this.currentRange.FontDictionary;
+                        }
+                        else
+                        {
+                            throw new NotSupportedException();
+                        }
                     }
-                }
 
-                this.currentGlyphIndex = index;
+                    this.currentGlyphIndex = index;
 
-                break;
+                    break;
 
-            default:
-                throw new NotSupportedException();
+                default:
+                    throw new NotSupportedException();
+            }
         }
     }
 }