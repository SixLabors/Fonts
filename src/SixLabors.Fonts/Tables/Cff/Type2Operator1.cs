--- conflicted
+++ resolved
@@ -1,11 +1,8 @@
 // Copyright (c) Six Labors.
 // Licensed under the Six Labors Split License.
 
-namespace SixLabors.Fonts.Tables.Cff;
-
-internal enum Type2Operator1 : byte
+namespace SixLabors.Fonts.Tables.Cff
 {
-<<<<<<< HEAD
     internal enum Type2Operator1 : byte
     {
         // Appendix A Type 2 Charstring Command Codes
@@ -42,39 +39,4 @@
         Vhcurveto, // 30
         Hvcurveto, // 31
     }
-=======
-    // Appendix A Type 2 Charstring Command Codes
-    Reserved0_ = 0,
-    Hstem, // 1
-    Reserved2_, // 2
-    Vstem, // 3
-    Vmoveto, // 4
-    Rlineto, // 5
-    Hlineto, // 6
-    Vlineto, // 7,
-    Rrcurveto, // 8
-    Reserved9_, // 9
-    Callsubr, // 10
-    Return, // 11
-    Escape, // 12
-    Reserved13_,
-    Endchar, // 14
-    Reserved15_,
-    Reserved16_,
-    Reserved17_,
-    Hstemhm, // 18
-    Hintmask, // 19
-    Cntrmask, // 20
-    Rmoveto, // 21
-    Hmoveto, // 22
-    Vstemhm, // 23
-    Rcurveline, // 24
-    Rlinecurve, // 25
-    Vvcurveto, // 26
-    Hhcurveto, // 27
-    Shortint, // 28
-    Callgsubr, // 29
-    Vhcurveto, // 30
-    Hvcurveto, // 31
->>>>>>> de9c95c1
 }