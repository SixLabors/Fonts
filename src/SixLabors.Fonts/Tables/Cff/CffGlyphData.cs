--- conflicted
+++ resolved
@@ -4,49 +4,10 @@
 using System.Numerics;
 using SixLabors.Fonts.Tables.AdvancedTypographic.Variations;
 
-namespace SixLabors.Fonts.Tables.Cff;
-
-internal struct CffGlyphData
+namespace SixLabors.Fonts.Tables.Cff
 {
-    private readonly byte[][] globalSubrBuffers;
-    private readonly byte[][] localSubrBuffers;
-    private readonly byte[] charStrings;
-    private readonly int nominalWidthX;
-
-    public CffGlyphData(
-        ushort glyphIndex,
-        byte[][] globalSubrBuffers,
-        byte[][] localSubrBuffers,
-        int nominalWidthX,
-        byte[] charStrings)
+    internal struct CffGlyphData
     {
-        this.GlyphIndex = glyphIndex;
-        this.globalSubrBuffers = globalSubrBuffers;
-        this.localSubrBuffers = localSubrBuffers;
-        this.nominalWidthX = nominalWidthX;
-        this.charStrings = charStrings;
-
-        this.GlyphName = null;
-    }
-
-    public readonly ushort GlyphIndex { get; }
-
-    public string? GlyphName { get; set; }
-
-    public readonly Bounds GetBounds()
-    {
-        using var engine = new CffEvaluationEngine(
-            this.charStrings,
-            this.globalSubrBuffers,
-            this.localSubrBuffers,
-            this.nominalWidthX);
-
-        return engine.GetBounds();
-    }
-
-    public readonly void RenderTo(IGlyphRenderer renderer, Vector2 origin, Vector2 scale, Vector2 offset, Matrix3x2 transform)
-    {
-<<<<<<< HEAD
         private readonly byte[][] globalSubrBuffers;
         private readonly byte[][] localSubrBuffers;
         private readonly byte[] charStrings;
@@ -118,14 +79,5 @@
 
             engine.RenderTo(renderer, origin, scale, offset, transform);
         }
-=======
-        using var engine = new CffEvaluationEngine(
-             this.charStrings,
-             this.globalSubrBuffers,
-             this.localSubrBuffers,
-             this.nominalWidthX);
-
-        engine.RenderTo(renderer, origin, scale, offset, transform);
->>>>>>> de9c95c1
     }
 }