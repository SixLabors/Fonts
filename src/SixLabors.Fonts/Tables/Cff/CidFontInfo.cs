// Copyright (c) Six Labors.
// Licensed under the Six Labors Split License.

namespace SixLabors.Fonts.Tables.Cff;

internal class CidFontInfo
{
    public string? ROS_Register { get; set; }

    public string? ROS_Ordering { get; set; }

    public string? ROS_Supplement { get; set; }

    public double CIDFontVersion { get; set; }

    public int CIDFountCount { get; set; }

    public int FDSelect { get; set; }

    public int FDArray { get; set; }

    public int FdSelectFormat { get; set; }

<<<<<<< HEAD
        public FDRange[] FdRanges { get; set; } = Array.Empty<FDRange>();
=======
    public FDRange3[] FdRanges { get; set; } = Array.Empty<FDRange3>();
>>>>>>> de9c95c1

    /// <summary>
    /// Gets or sets the fd select map, which maps glyph # to font #.
    /// </summary>
    public Dictionary<int, byte> FdSelectMap { get; set; } = new();
}<|MERGE_RESOLUTION|>--- conflicted
+++ resolved
@@ -1,34 +1,34 @@
 // Copyright (c) Six Labors.
 // Licensed under the Six Labors Split License.
 
-namespace SixLabors.Fonts.Tables.Cff;
+using System;
+using System.Collections.Generic;
 
-internal class CidFontInfo
+namespace SixLabors.Fonts.Tables.Cff
 {
-    public string? ROS_Register { get; set; }
+    internal class CidFontInfo
+    {
+        public string? ROS_Register { get; set; }
 
-    public string? ROS_Ordering { get; set; }
+        public string? ROS_Ordering { get; set; }
 
-    public string? ROS_Supplement { get; set; }
+        public string? ROS_Supplement { get; set; }
 
-    public double CIDFontVersion { get; set; }
+        public double CIDFontVersion { get; set; }
 
-    public int CIDFountCount { get; set; }
+        public int CIDFountCount { get; set; }
 
-    public int FDSelect { get; set; }
+        public int FDSelect { get; set; }
 
-    public int FDArray { get; set; }
+        public int FDArray { get; set; }
 
-    public int FdSelectFormat { get; set; }
+        public int FdSelectFormat { get; set; }
 
-<<<<<<< HEAD
         public FDRange[] FdRanges { get; set; } = Array.Empty<FDRange>();
-=======
-    public FDRange3[] FdRanges { get; set; } = Array.Empty<FDRange3>();
->>>>>>> de9c95c1
 
-    /// <summary>
-    /// Gets or sets the fd select map, which maps glyph # to font #.
-    /// </summary>
-    public Dictionary<int, byte> FdSelectMap { get; set; } = new();
+        /// <summary>
+        /// Gets or sets the fd select map, which maps glyph # to font #.
+        /// </summary>
+        public Dictionary<int, byte> FdSelectMap { get; set; } = new();
+    }
 }