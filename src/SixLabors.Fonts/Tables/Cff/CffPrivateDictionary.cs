// Copyright (c) Six Labors.
// Licensed under the Six Labors Split License.

namespace SixLabors.Fonts.Tables.Cff;

internal class CffPrivateDictionary
{
    public CffPrivateDictionary(byte[][] localSubrRawBuffers, int defaultWidthX, int nominalWidthX)
    {
<<<<<<< HEAD
        public CffPrivateDictionary(byte[][]? localSubrRawBuffers, int defaultWidthX, int nominalWidthX)
        {
            this.LocalSubrRawBuffers = localSubrRawBuffers;
            this.DefaultWidthX = defaultWidthX;
            this.NominalWidthX = nominalWidthX;
        }

        public byte[][]? LocalSubrRawBuffers { get; set; }
=======
        this.LocalSubrRawBuffers = localSubrRawBuffers;
        this.DefaultWidthX = defaultWidthX;
        this.NominalWidthX = nominalWidthX;
    }

    public byte[][] LocalSubrRawBuffers { get; set; }
>>>>>>> de9c95c1

    public int DefaultWidthX { get; set; }

    public int NominalWidthX { get; set; }
}<|MERGE_RESOLUTION|>--- conflicted
+++ resolved
@@ -1,13 +1,10 @@
 // Copyright (c) Six Labors.
 // Licensed under the Six Labors Split License.
 
-namespace SixLabors.Fonts.Tables.Cff;
-
-internal class CffPrivateDictionary
+namespace SixLabors.Fonts.Tables.Cff
 {
-    public CffPrivateDictionary(byte[][] localSubrRawBuffers, int defaultWidthX, int nominalWidthX)
+    internal class CffPrivateDictionary
     {
-<<<<<<< HEAD
         public CffPrivateDictionary(byte[][]? localSubrRawBuffers, int defaultWidthX, int nominalWidthX)
         {
             this.LocalSubrRawBuffers = localSubrRawBuffers;
@@ -16,16 +13,9 @@
         }
 
         public byte[][]? LocalSubrRawBuffers { get; set; }
-=======
-        this.LocalSubrRawBuffers = localSubrRawBuffers;
-        this.DefaultWidthX = defaultWidthX;
-        this.NominalWidthX = nominalWidthX;
+
+        public int DefaultWidthX { get; set; }
+
+        public int NominalWidthX { get; set; }
     }
-
-    public byte[][] LocalSubrRawBuffers { get; set; }
->>>>>>> de9c95c1
-
-    public int DefaultWidthX { get; set; }
-
-    public int NominalWidthX { get; set; }
 }