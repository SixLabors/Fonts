--- conflicted
+++ resolved
@@ -1,15 +1,10 @@
 // Copyright (c) Six Labors.
 // Licensed under the Six Labors Split License.
 
-using System;
-using System.Collections.Generic;
 using System.Numerics;
 using System.Runtime.CompilerServices;
-<<<<<<< HEAD
+using SixLabors.Fonts.Rendering;
 using SixLabors.Fonts.Tables.AdvancedTypographic.Variations;
-=======
-using SixLabors.Fonts.Rendering;
->>>>>>> 9aa2a5cb
 
 namespace SixLabors.Fonts.Tables.Cff;
 
@@ -61,7 +56,7 @@
 
         this.globalBias = CalculateBias(this.globalSubrBuffers.Length);
         this.localBias = CalculateBias(this.localSubrBuffers.Length);
-        this.trans = new();
+        this.trans = [];
 
         this.x = 0;
         this.y = 0;
