--- conflicted
+++ resolved
@@ -352,39 +352,11 @@
     {
         this.ReadInternal(this.buffer, 4);
 
-<<<<<<< HEAD
-        /// <summary>
-        /// Reads an offset consuming the given number of bytes.
-        /// </summary>
-        /// <param name="size">The offset size in bytes.</param>
-        /// <returns>The 32-bit signed integer representing the offset.</returns>
-        /// <exception cref="InvalidOperationException">Size is not in range.</exception>
-        public int ReadOffset(int size)
-            => size switch
-            {
-                1 => this.ReadByte(),
-                2 => (this.ReadByte() << 8) | (this.ReadByte() << 0),
-                3 => (this.ReadByte() << 16) | (this.ReadByte() << 8) | (this.ReadByte() << 0),
-                4 => (this.ReadByte() << 24) | (this.ReadByte() << 16) | (this.ReadByte() << 8) | (this.ReadByte() << 0),
-                _ => throw new InvalidOperationException(),
-            };
-
-        /// <summary>
-        /// Reads the given number of bytes from the stream, throwing an exception
-        /// if they can't all be read.
-        /// </summary>
-        /// <param name="data">Buffer to read into.</param>
-        /// <param name="size">Number of bytes to read.</param>
-        private void ReadInternal(byte[] data, int size)
-        {
-            int index = 0;
-=======
         return Encoding.UTF8.GetString(this.buffer, 0, 4);
     }
->>>>>>> de9c95c1
-
-    /// <summary>
-    /// Reads an offset consuming the given nuber of bytes.
+
+    /// <summary>
+    /// Reads an offset consuming the given number of bytes.
     /// </summary>
     /// <param name="size">The offset size in bytes.</param>
     /// <returns>The 32-bit signed integer representing the offset.</returns>
@@ -409,12 +381,7 @@
     {
         int index = 0;
 
-<<<<<<< HEAD
-        /// <inheritdoc />
-        public void Dispose()
-=======
         while (index < size)
->>>>>>> de9c95c1
         {
             int read = this.BaseStream.Read(data, index, size - index);
             if (read == 0)
@@ -426,6 +393,7 @@
         }
     }
 
+    /// <inheritdoc />
     public void Dispose()
     {
         if (!this.leaveOpen)
