// Copyright (c) Six Labors.
// Licensed under the Apache License, Version 2.0.

using System;
using System.Diagnostics;
using System.Globalization;
using System.Runtime.CompilerServices;

namespace SixLabors.Fonts.Unicode
{
    /// <summary>
    /// Represents a Unicode value ([ U+0000..U+10FFFF ], inclusive).
    /// </summary>
    /// <remarks>
    /// This type's constructors and conversion operators validate the input, so consumers can call the APIs
    /// assuming that the underlying <see cref="CodePoint"/> instance is well-formed.
    /// </remarks>
    [DebuggerDisplay("{DebuggerDisplay,nq}")]
    public readonly struct CodePoint : IComparable, IComparable<CodePoint>, IEquatable<CodePoint>
    {
        // Supplementary plane code points are encoded as 2 UTF-16 code units
        private const int MaxUtf16CharsPerCodePoint = 2;

        // Supplementary plane code points are encoded as 4 UTF-8 code units
        internal const int MaxUtf8BytesPerCodePoint = 4;
        private const byte IsWhiteSpaceFlag = 0x80;
        private const byte IsLetterOrDigitFlag = 0x40;
        private const byte UnicodeCategoryMask = 0x1F;

        private readonly uint value;

        /// <summary>
        /// Initializes a new instance of the <see cref="CodePoint"/> struct.
        /// </summary>
        /// <param name="value">The char representing the UTF-16 code unit</param>
        /// <exception cref="ArgumentOutOfRangeException">
        /// If <paramref name="value"/> represents a UTF-16 surrogate code point
        /// U+D800..U+DFFF, inclusive.
        /// </exception>
        public CodePoint(char value)
        {
            uint expanded = value;

            if (UnicodeUtility.IsSurrogateCodePoint(expanded))
            {
                ThrowArgumentOutOfRange(expanded, nameof(value), "Must not be in [ U+D800..U+DFFF ], inclusive.");
            }

            this.value = expanded;
        }

        /// <summary>
        /// Initializes a new instance of the <see cref="CodePoint"/> struct.
        /// </summary>
        /// <param name="highSurrogate">A char representing a UTF-16 high surrogate code unit.</param>
        /// <param name="lowSurrogate">A char representing a UTF-16 low surrogate code unit.</param>
        /// <exception cref="ArgumentOutOfRangeException">
        /// If <paramref name="highSurrogate"/> does not represent a UTF-16 high surrogate code unit
        /// or <paramref name="lowSurrogate"/> does not represent a UTF-16 low surrogate code unit.
        /// </exception>
        public CodePoint(char highSurrogate, char lowSurrogate)
            : this((uint)char.ConvertToUtf32(highSurrogate, lowSurrogate), false)
        {
        }

        /// <summary>
        /// Initializes a new instance of the <see cref="CodePoint"/> struct.
        /// </summary>
        /// <param name="value">The value to create the codepoint.</param>
        /// <exception cref="ArgumentOutOfRangeException">
        /// If <paramref name="value"/> does not represent a value Unicode scalar value.
        /// </exception>
        public CodePoint(int value)
            : this((uint)value)
        {
        }

        /// <summary>
        /// Initializes a new instance of the <see cref="CodePoint"/> struct.
        /// </summary>
        /// <param name="value">The value to create the codepoint.</param>
        /// <exception cref="ArgumentOutOfRangeException">
        /// If <paramref name="value"/> does not represent a value Unicode scalar value.
        /// </exception>
        public CodePoint(uint value)
        {
            if (!IsValid(value))
            {
                ThrowArgumentOutOfRange(value, nameof(value), "Must be in [ U+0000..U+10FFFF ], inclusive.");
            }

            this.value = value;
        }

        // Non-validating ctor
#pragma warning disable IDE0060 // Remove unused parameter
        private CodePoint(uint scalarValue, bool unused)
        {
            UnicodeUtility.DebugAssertIsValidCodePoint(scalarValue);
            this.value = scalarValue;
        }
#pragma warning restore IDE0060 // Remove unused parameter

        // Contains information about the ASCII character range [ U+0000..U+007F ], with:
        // - 0x80 bit if set means 'is whitespace'
        // - 0x40 bit if set means 'is letter or digit'
        // - 0x20 bit is reserved for future use
        // - bottom 5 bits are the UnicodeCategory of the character
        private static ReadOnlySpan<byte> AsciiCharInfo => new byte[]
        {
            0x0E, 0x0E, 0x0E, 0x0E, 0x0E, 0x0E, 0x0E, 0x0E, 0x0E, 0x8E, 0x8E, 0x8E, 0x8E, 0x8E, 0x0E, 0x0E, // U+0000..U+000F
            0x0E, 0x0E, 0x0E, 0x0E, 0x0E, 0x0E, 0x0E, 0x0E, 0x0E, 0x0E, 0x0E, 0x0E, 0x0E, 0x0E, 0x0E, 0x0E, // U+0010..U+001F
            0x8B, 0x18, 0x18, 0x18, 0x1A, 0x18, 0x18, 0x18, 0x14, 0x15, 0x18, 0x19, 0x18, 0x13, 0x18, 0x18, // U+0020..U+002F
            0x48, 0x48, 0x48, 0x48, 0x48, 0x48, 0x48, 0x48, 0x48, 0x48, 0x18, 0x18, 0x19, 0x19, 0x19, 0x18, // U+0030..U+003F
            0x18, 0x40, 0x40, 0x40, 0x40, 0x40, 0x40, 0x40, 0x40, 0x40, 0x40, 0x40, 0x40, 0x40, 0x40, 0x40, // U+0040..U+004F
            0x40, 0x40, 0x40, 0x40, 0x40, 0x40, 0x40, 0x40, 0x40, 0x40, 0x40, 0x14, 0x18, 0x15, 0x1B, 0x12, // U+0050..U+005F
            0x1B, 0x41, 0x41, 0x41, 0x41, 0x41, 0x41, 0x41, 0x41, 0x41, 0x41, 0x41, 0x41, 0x41, 0x41, 0x41, // U+0060..U+006F
            0x41, 0x41, 0x41, 0x41, 0x41, 0x41, 0x41, 0x41, 0x41, 0x41, 0x41, 0x14, 0x19, 0x15, 0x19, 0x0E, // U+0070..U+007F
        };

        /// <summary>
        /// Gets a value indicating whether this value is ASCII ([ U+0000..U+007F ])
        /// and therefore representable by a single UTF-8 code unit.
        /// </summary>
        public bool IsAscii => UnicodeUtility.IsAsciiCodePoint(this.value);

        /// <summary>
        /// Gets a value indicating whether this value is within the BMP ([ U+0000..U+FFFF ])
        /// and therefore representable by a single UTF-16 code unit.
        /// </summary>
        public bool IsBmp => UnicodeUtility.IsBmpCodePoint(this.value);

        /// <summary>
        /// Gets the Unicode plane (0 to 16, inclusive) which contains this scalar.
        /// </summary>
        public int Plane => UnicodeUtility.GetPlane(this.value);

        // Displayed as "'<char>' (U+XXXX)"; e.g., "'e' (U+0065)"
        private string DebuggerDisplay => FormattableString.Invariant($"U+{this.value:X4} '{(IsValid(this.value) ? this.ToString() : "\uFFFD")}'");

        /// <summary>
        /// Gets the Unicode value as an integer.
        /// </summary>
        public int Value => (int)this.value;

        /// <summary>
        /// Gets the length in code units (<see cref="char"/>) of the
        /// UTF-16 sequence required to represent this scalar value.
        /// </summary>
        /// <remarks>
        /// The return value will be 1 or 2.
        /// </remarks>
        public int Utf16SequenceLength
        {
            get
            {
                int codeUnitCount = UnicodeUtility.GetUtf16SequenceLength(this.value);
                Debug.Assert(codeUnitCount is > 0 and <= MaxUtf16CharsPerCodePoint, $"Invalid Utf16SequenceLength {codeUnitCount}.");
                return codeUnitCount;
            }
        }

        /// <summary>
        /// Gets the length in code units of the
        /// UTF-8 sequence required to represent this scalar value.
        /// </summary>
        /// <remarks>
        /// The return value will be 1 through 4, inclusive.
        /// </remarks>
        public int Utf8SequenceLength
        {
            get
            {
                int codeUnitCount = UnicodeUtility.GetUtf8SequenceLength(this.value);
                Debug.Assert(codeUnitCount is > 0 and <= MaxUtf8BytesPerCodePoint, $"Invalid Utf8SequenceLength {codeUnitCount}.");
                return codeUnitCount;
            }
        }

        /// <summary>
        /// Gets a <see cref="CodePoint"/> instance that represents the Unicode replacement character U+FFFD.
        /// </summary>
        public static CodePoint ReplacementChar { get; } = new CodePoint(0xFFFD);

#pragma warning disable CS1591 // Missing XML comment for publicly visible type or member

        // Operators below are explicit because they may throw.
        public static explicit operator CodePoint(char ch) => new(ch);

        public static explicit operator CodePoint(uint value) => new(value);

        public static explicit operator CodePoint(int value) => new(value);

        public static bool operator ==(CodePoint left, CodePoint right) => left.value == right.value;

        public static bool operator !=(CodePoint left, CodePoint right) => left.value != right.value;

        public static bool operator <(CodePoint left, CodePoint right) => left.value < right.value;

        public static bool operator <=(CodePoint left, CodePoint right) => left.value <= right.value;

        public static bool operator >(CodePoint left, CodePoint right) => left.value > right.value;

        public static bool operator >=(CodePoint left, CodePoint right) => left.value >= right.value;
#pragma warning restore CS1591 // Missing XML comment for publicly visible type or member

        /// <summary>
        /// Returns <see langword="true"/> if <paramref name="value"/> is a valid Unicode code
        /// point, i.e., is in [ U+0000..U+10FFFF ], inclusive.
        /// </summary>
        /// <param name="value">The value to evaluate.</param>
        /// <returns><see langword="true"/> if <paramref name="value"/> represents a valid codepoint; otherwise, <see langword="false"/></returns>
        public static bool IsValid(int value) => IsValid((uint)value);

        /// <summary>
        /// Returns <see langword="true"/> if <paramref name="value"/> is a valid Unicode code
        /// point, i.e., is in [ U+0000..U+10FFFF ], inclusive.
        /// </summary>
        /// <param name="value">The value to evaluate.</param>
        /// <returns><see langword="true"/> if <paramref name="value"/> represents a valid codepoint; otherwise, <see langword="false"/></returns>
        public static bool IsValid(uint value) => UnicodeUtility.IsValidCodePoint(value);

        /// <summary>
        /// Gets a value indicating whether the given codepoint is white space.
        /// </summary>
        /// <param name="codePoint">The codepoint to evaluate.</param>
        /// <returns><see langword="true"/> if <paramref name="codePoint"/> is a whitespace character; otherwise, <see langword="false"/></returns>
        public static bool IsWhiteSpace(CodePoint codePoint)
        {
            if (codePoint.IsAscii)
            {
                return (AsciiCharInfo[codePoint.Value] & IsWhiteSpaceFlag) != 0;
            }

            // Only BMP code points can be white space, so only call into char
            // if the incoming value is within the BMP.
            return codePoint.IsBmp && char.IsWhiteSpace((char)codePoint.Value);
        }

        /// <summary>
        /// Gets a value indicating whether the given codepoint is a non-breaking space.
        /// </summary>
        /// <param name="codePoint">The codepoint to evaluate.</param>
        /// <returns><see langword="true"/> if <paramref name="codePoint"/> is a non-breaking space character; otherwise, <see langword="false"/></returns>
        public static bool IsNonBreakingSpace(CodePoint codePoint)
            => codePoint.Value == 0x00A0;

        /// <summary>
        /// Gets a value indicating whether the given codepoint is a zero-width-non-joiner.
        /// </summary>
        /// <param name="codePoint">The codepoint to evaluate.</param>
        /// <returns><see langword="true"/> if <paramref name="codePoint"/> is a zero-width-non-joiner character; otherwise, <see langword="false"/></returns>
        public static bool IsZeroWidthNonJoiner(CodePoint codePoint)
            => codePoint.Value == 0x200C;

        /// <summary>
        /// Gets a value indicating whether the given codepoint is a zero-width-joiner.
        /// </summary>
        /// <param name="codePoint">The codepoint to evaluate.</param>
        /// <returns><see langword="true"/> if <paramref name="codePoint"/> is a zero-width-joiner character; otherwise, <see langword="false"/></returns>
        public static bool IsZeroWidthJoiner(CodePoint codePoint)
            => codePoint.Value == 0x200D;

        /// <summary>
        /// Gets a value indicating whether the given codepoint is a variation selector.
        /// <see href="https://en.wikipedia.org/wiki/Variation_Selectors_%28Unicode_block%29"/>
        /// </summary>
        /// <param name="codePoint">The codepoint to evaluate.</param>
        /// <returns><see langword="true"/> if <paramref name="codePoint"/> is a variation selector character; otherwise, <see langword="false"/></returns>
        public static bool IsVariationSelector(CodePoint codePoint)
            => (codePoint.Value & 0xFFF0) == 0xFE00;

        /// <summary>
        /// Gets a value indicating whether the given codepoint is a control character.
        /// </summary>
        /// <param name="codePoint">The codepoint to evaluate.</param>
        /// <returns><see langword="true"/> if <paramref name="codePoint"/> is a control character; otherwise, <see langword="false"/></returns>
        public static bool IsControl(CodePoint codePoint) =>

            // Per the Unicode stability policy, the set of control characters
            // is forever fixed at [ U+0000..U+001F ], [ U+007F..U+009F ]. No
            // characters will ever be added to or removed from the "control characters"
            // group. See https://www.unicode.org/policies/stability_policy.html.
            //
            // Logic below depends on CodePoint.Value never being -1 (since CodePoint is a validating type)
            // 00..1F (+1) => 01..20 (&~80) => 01..20
            // 7F..9F (+1) => 80..A0 (&~80) => 00..20
            ((codePoint.value + 1) & ~0x80u) <= 0x20u;

        /// <summary>
        /// Returns a value that indicates whether the specified codepoint is categorized as a decimal digit.
        /// </summary>
        /// <param name="codePoint">The codepoint to evaluate.</param>
        /// <returns><see langword="true"/> if <paramref name="codePoint"/> is a decimal digit; otherwise, <see langword="false"/></returns>
        public static bool IsDigit(CodePoint codePoint)
        {
            if (codePoint.IsAscii)
            {
                return UnicodeUtility.IsInRangeInclusive(codePoint.value, '0', '9');
            }
            else
            {
                return GetGeneralCategory(codePoint) == UnicodeCategory.DecimalDigitNumber;
            }
        }

        /// <summary>
        /// Returns a value that indicates whether the specified codepoint is categorized as a letter.
        /// </summary>
        /// <param name="codePoint">The codepoint to evaluate.</param>
        /// <returns><see langword="true"/> if <paramref name="codePoint"/> is a letter; otherwise, <see langword="false"/></returns>
        public static bool IsLetter(CodePoint codePoint)
        {
            if (codePoint.IsAscii)
            {
                return ((codePoint.value - 'A') & ~0x20u) <= 'Z' - 'A'; // [A-Za-z]
            }
            else
            {
                return IsCategoryLetter(GetGeneralCategory(codePoint));
            }
        }

        /// <summary>
        /// Returns a value that indicates whether the specified codepoint is categorized as a letter or decimal digit.
        /// </summary>
        /// <param name="codePoint">The codepoint to evaluate.</param>
        /// <returns><see langword="true"/> if <paramref name="codePoint"/> is a letter or decimal digit; otherwise, <see langword="false"/></returns>
        public static bool IsLetterOrDigit(CodePoint codePoint)
        {
            if (codePoint.IsAscii)
            {
                return (AsciiCharInfo[codePoint.Value] & IsLetterOrDigitFlag) != 0;
            }
            else
            {
                return IsCategoryLetterOrDecimalDigit(GetGeneralCategory(codePoint));
            }
        }

        /// <summary>
        /// Returns a value that indicates whether the specified codepoint is categorized as a lowercase letter.
        /// </summary>
        /// <param name="codePoint">The codepoint to evaluate.</param>
        /// <returns><see langword="true"/> if <paramref name="codePoint"/> is a lowercase letter; otherwise, <see langword="false"/></returns>
        public static bool IsLower(CodePoint codePoint)
        {
            if (codePoint.IsAscii)
            {
                return UnicodeUtility.IsInRangeInclusive(codePoint.value, 'a', 'z');
            }
            else
            {
                return GetGeneralCategory(codePoint) == UnicodeCategory.LowercaseLetter;
            }
        }

        /// <summary>
        /// Returns a value that indicates whether the specified codepoint is categorized as a number.
        /// </summary>
        /// <param name="codePoint">The codepoint to evaluate.</param>
        /// <returns><see langword="true"/> if <paramref name="codePoint"/> is a number; otherwise, <see langword="false"/></returns>
        public static bool IsNumber(CodePoint codePoint)
        {
            if (codePoint.IsAscii)
            {
                return UnicodeUtility.IsInRangeInclusive(codePoint.value, '0', '9');
            }
            else
            {
                return IsCategoryNumber(GetGeneralCategory(codePoint));
            }
        }

        /// <summary>
        /// Returns a value that indicates whether the specified codepoint is categorized as punctuation.
        /// </summary>
        /// <param name="codePoint">The codepoint to evaluate.</param>
        /// <returns><see langword="true"/> if <paramref name="codePoint"/> is punctuation; otherwise, <see langword="false"/></returns>
        public static bool IsPunctuation(CodePoint codePoint)
            => IsCategoryPunctuation(GetGeneralCategory(codePoint));

        /// <summary>
        /// Returns a value that indicates whether the specified codepoint is categorized as a separator.
        /// </summary>
        /// <param name="codePoint">The codepoint to evaluate.</param>
        /// <returns><see langword="true"/> if <paramref name="codePoint"/> is a separator; otherwise, <see langword="false"/></returns>
        public static bool IsSeparator(CodePoint codePoint)
            => IsCategorySeparator(GetGeneralCategory(codePoint));

        /// <summary>
        /// Returns a value that indicates whether the specified codepoint is categorized as a symbol.
        /// </summary>
        /// <param name="codePoint">The codepoint to evaluate.</param>
        /// <returns><see langword="true"/> if <paramref name="codePoint"/> is a symbol; otherwise, <see langword="false"/></returns>
        public static bool IsSymbol(CodePoint codePoint)
            => IsCategorySymbol(GetGeneralCategory(codePoint));

        /// <summary>
        /// Returns a value that indicates whether the specified codepoint is categorized as a mark.
        /// </summary>
        /// <param name="codePoint">The codepoint to evaluate.</param>
        /// <returns><see langword="true"/> if <paramref name="codePoint"/> is a symbol; otherwise, <see langword="false"/></returns>
        public static bool IsMark(CodePoint codePoint)
            => IsCategoryMark(GetGeneralCategory(codePoint));

        /// <summary>
        /// Returns a value that indicates whether the specified codepoint is categorized as an uppercase letter.
        /// </summary>
        /// <param name="codePoint">The codepoint to evaluate.</param>
        /// <returns><see langword="true"/> if <paramref name="codePoint"/> is a uppercase letter; otherwise, <see langword="false"/></returns>
        public static bool IsUpper(CodePoint codePoint)
        {
            if (codePoint.IsAscii)
            {
                return UnicodeUtility.IsInRangeInclusive(codePoint.value, 'A', 'Z');
            }
            else
            {
                return GetGeneralCategory(codePoint) == UnicodeCategory.UppercaseLetter;
            }
        }

        /// <summary>
        /// Gets a value indicating whether the given codepoint is a tabulation indicator.
        /// </summary>
        /// <param name="codePoint">The codepoint to evaluate.</param>
        /// <returns><see langword="true"/> if <paramref name="codePoint"/> is a tabulation indicator; otherwise, <see langword="false"/></returns>
        public static bool IsTabulation(CodePoint codePoint)
            => codePoint.value == 0x0009;

        /// <summary>
        /// Gets a value indicating whether the given codepoint is a new line indicator.
        /// </summary>
        /// <param name="codePoint">The codepoint to evaluate.</param>
        /// <returns><see langword="true"/> if <paramref name="codePoint"/> is a new line indicator; otherwise, <see langword="false"/></returns>
        public static bool IsNewLine(CodePoint codePoint)
           => codePoint.Value switch
           {
               // See https://www.unicode.org/standard/reports/tr13/tr13-5.html
               0x000A // LINE FEED (LF)
               or 0x000B // LINE TABULATION (VT)
               or 0x000C // FORM FEED (FF)
               or 0x000D // CARRIAGE RETURN (CR)
               or 0x0085 // NEXT LINE (NEL)
               or 0x2028 // LINE SEPARATOR (LS)
               or 0x2029 => true, // PARAGRAPH SEPARATOR (PS)
               _ => false,
           };

        /// <summary>
        /// Returns the number of codepoints in a given string buffer.
        /// </summary>
        /// <param name="source">The source buffer to parse.</param>
        /// <returns>The <see cref="int"/> count.</returns>
        public static int GetCodePointCount(ReadOnlySpan<char> source)
        {
            if (source.IsEmpty)
            {
                return 0;
            }

            int count = 0;
            var enumerator = new SpanCodePointEnumerator(source);
            while (enumerator.MoveNext())
            {
                count++;
            }

            return count;
        }

        /// <summary>
        /// Gets the canonical representation of a given codepoint.
        /// <see href="http://www.unicode.org/L2/L2013/13123-norm-and-bpa.pdf"/>
        /// </summary>
        /// <param name="codePoint">The code point to be mapped.</param>
        /// <returns>The mapped canonical code point, or the passed <paramref name="codePoint"/>.</returns>
        [MethodImpl(MethodImplOptions.AggressiveInlining)]
        internal static CodePoint GetCanonicalType(CodePoint codePoint)
        {
            if (codePoint.Value == 0x3008)
            {
                return new CodePoint(0x2329);
            }

            if (codePoint.Value == 0x3009)
            {
                return new CodePoint(0x232A);
            }

            return codePoint;
        }

        /// <summary>
        /// Gets the <see cref="BidiClass"/> for the given codepoint.
        /// </summary>
        /// <param name="codePoint">The codepoint to evaluate.</param>
        /// <returns>The <see cref="BidiClass"/>.</returns>
        public static BidiClass GetBidiClass(CodePoint codePoint)
            => new(codePoint);

        /// <summary>
        /// Gets the codepoint representing the bidi mirror for this instance.
        /// <see href="http://www.unicode.org/reports/tr44/#Bidi_Mirrored"/>
        /// </summary>
        /// <param name="codePoint">The code point to be mapped.</param>
        /// <param name="mirror">
        /// When this method returns, contains the codepoint representing the bidi mirror for this instance;
        /// otherwise, the default value for the type of the <paramref name="codePoint"/> parameter.
        /// This parameter is passed uninitialized.
        /// .</param>
        /// <returns><see langword="true"/> if this instance has a mirror; otherwise, <see langword="false"/></returns>
        [MethodImpl(MethodImplOptions.AggressiveInlining)]
        public static bool TryGetBidiMirror(CodePoint codePoint, out CodePoint mirror)
        {
            uint value = UnicodeData.GetBidiMirror(codePoint.value);

            if (value == 0u)
            {
                mirror = default;
                return false;
            }

            mirror = new CodePoint(value);
            return true;
        }

        /// <summary>
        /// Gets the codepoint representing the vertical mirror for this instance.
        /// <see href="https://www.unicode.org/reports/tr50/#vertical_alternates"/>
        /// </summary>
        /// <param name="codePoint">The code point to be mapped.</param>
        /// <param name="mirror">
        /// When this method returns, contains the codepoint representing the vertical mirror for this instance;
        /// otherwise, the default value for the type of the <paramref name="codePoint"/> parameter.
        /// This parameter is passed uninitialized.
        /// .</param>
        /// <returns><see langword="true"/> if this instance has a mirror; otherwise, <see langword="false"/></returns>
        public static bool TryGetVerticalMirror(CodePoint codePoint, out CodePoint mirror)
        {
            uint value = UnicodeUtility.GetVerticalMirror((uint)codePoint.Value);

            if (value == 0u)
            {
                mirror = default;
                return false;
            }

            mirror = new CodePoint(value);
            return true;
        }

        /// <summary>
        /// Gets the <see cref="LineBreakClass"/> for the given codepoint.
        /// </summary>
        /// <param name="codePoint">The codepoint to evaluate.</param>
        /// <returns>The <see cref="LineBreakClass"/>.</returns>
        public static LineBreakClass GetLineBreakClass(CodePoint codePoint)
            => UnicodeData.GetLineBreakClass(codePoint.value);

        /// <summary>
        /// Gets the <see cref="GraphemeClusterClass"/> for the given codepoint.
        /// </summary>
        /// <param name="codePoint">The codepoint to evaluate.</param>
        /// <returns>The <see cref="GraphemeClusterClass"/>.</returns>
        public static GraphemeClusterClass GetGraphemeClusterClass(CodePoint codePoint)
            => UnicodeData.GetGraphemeClusterClass(codePoint.value);

        /// <summary>
<<<<<<< HEAD
        /// Gets the <see cref="ArabicJoiningClass"/> for the given codepoint.
=======
        /// Gets the <see cref="VerticalOrientationType"/> for the given codepoint.
        /// </summary>
        /// <param name="codePoint">The codepoint to evaluate.</param>
        /// <returns>The <see cref="VerticalOrientationType"/>.</returns>
        public static VerticalOrientationType GetVerticalOrientationType(CodePoint codePoint)
            => UnicodeData.GetVerticalOrientation(codePoint.value);

        /// <summary>
        /// Gets the <see cref="JoiningClass"/> for the given codepoint.
>>>>>>> 1d25ba06
        /// </summary>
        /// <param name="codePoint">The codepoint to evaluate.</param>
        /// <returns>The <see cref="BidiClass"/>.</returns>
        internal static ArabicJoiningClass GetArabicJoiningClass(CodePoint codePoint)
            => new(codePoint);

        /// <summary>
        /// Gets the <see cref="ScriptClass"/> for the given codepoint.
        /// </summary>
        /// <param name="codePoint">The codepoint to evaluate.</param>
        /// <returns>The <see cref="ScriptClass"/>.</returns>
        internal static ScriptClass GetScriptClass(CodePoint codePoint)
            => UnicodeData.GetScriptClass(codePoint.value);

        /// <summary>
        /// Gets the <see cref="UnicodeCategory"/> for the given codepoint.
        /// </summary>
        /// <param name="codePoint">The codepoint to evaluate.</param>
        /// <returns>The <see cref="UnicodeCategory"/>.</returns>
        public static UnicodeCategory GetGeneralCategory(CodePoint codePoint)
        {
            if (codePoint.IsAscii)
            {
                return (UnicodeCategory)(AsciiCharInfo[codePoint.Value] & UnicodeCategoryMask);
            }

            return UnicodeData.GetUnicodeCategory(codePoint.value);
        }

        /// <summary>
        /// Reads the <see cref="CodePoint"/> at specified position.
        /// </summary>
        /// <param name="text">The text to read from.</param>
        /// <param name="index">The index to read at.</param>
        /// <param name="charsConsumed">The count of chars consumed reading the buffer.</param>
        /// <returns>The <see cref="CodePoint"/>.</returns>
        internal static CodePoint ReadAt(string text, int index, out int charsConsumed)
            => DecodeFromUtf16At(text.AsMemory().Span, index, out charsConsumed);

        /// <summary>
        /// Decodes the <see cref="CodePoint"/> from the provided UTF-16 source buffer at the specified position.
        /// </summary>
        /// <param name="source">The buffer to read from.</param>
        /// <param name="index">The index to read at.</param>
        /// <returns>The <see cref="CodePoint"/>.</returns>
        internal static CodePoint DecodeFromUtf16At(ReadOnlySpan<char> source, int index)
            => DecodeFromUtf16At(source, index, out int _);

        /// <summary>
        /// Decodes the <see cref="CodePoint"/> from the provided UTF-16 source buffer at the specified position.
        /// </summary>
        /// <param name="source">The buffer to read from.</param>
        /// <param name="index">The index to read at.</param>
        /// <param name="charsConsumed">The count of chars consumed reading the buffer.</param>
        /// <returns>The <see cref="CodePoint"/>.</returns>
        internal static CodePoint DecodeFromUtf16At(ReadOnlySpan<char> source, int index, out int charsConsumed)
        {
            if (index >= source.Length)
            {
                charsConsumed = 0;
                return default;
            }

            // Optimistically assume input is within BMP.
            charsConsumed = 1;
            uint code = source[index];

            // High surrogate
            if (UnicodeUtility.IsHighSurrogateCodePoint(code))
            {
                uint hi, low;

                hi = code;
                index++;

                if (index == source.Length)
                {
                    return ReplacementChar;
                }

                low = source[index];

                if (UnicodeUtility.IsLowSurrogateCodePoint(low))
                {
                    charsConsumed = 2;
                    return new CodePoint(UnicodeUtility.GetScalarFromUtf16SurrogatePair(hi, low));
                }

                return ReplacementChar;
            }

            return new CodePoint(code);
        }

        /// <inheritdoc cref="IComparable.CompareTo" />
        int IComparable.CompareTo(object? obj)
        {
            if (obj is null)
            {
                return 1; // non-null ("this") always sorts after null
            }

            if (obj is CodePoint other)
            {
                return this.CompareTo(other);
            }

            throw new ArgumentException("Object must be of type CodePoint.");
        }

        /// <inheritdoc/>
        public int CompareTo(CodePoint other)

            // Values don't span entire 32-bit domain so won't integer overflow.
            => this.Value - other.Value;

        /// <inheritdoc/>
        public override bool Equals(object? obj) => obj is CodePoint point && this.Equals(point);

        /// <inheritdoc/>
        public bool Equals(CodePoint other) => this.value == other.value;

        /// <inheritdoc/>
        public override int GetHashCode() => HashCode.Combine(this.value);

        /// <inheritdoc/>
        public override string ToString()
        {
            if (this.IsBmp)
            {
                return ((char)this.value).ToString();
            }
            else
            {
                Span<char> buffer = stackalloc char[MaxUtf16CharsPerCodePoint];
                UnicodeUtility.GetUtf16SurrogatesFromSupplementaryPlaneCodePoint(this.value, out buffer[0], out buffer[1]);
                return buffer.ToString();
            }
        }

        /// <summary>
        /// Returns this instance displayed as &quot;&apos;&lt;char&gt;&apos; (U+XXXX)&quot;; e.g., &quot;&apos;e&apos; (U+0065)&quot;
        /// </summary>
        /// <returns>The <see cref="string"/>.</returns>
        internal string ToDebuggerDisplay() => this.DebuggerDisplay;

        // Returns true if this Unicode category represents a letter
        private static bool IsCategoryLetter(UnicodeCategory category)
            => UnicodeUtility.IsInRangeInclusive((uint)category, (uint)UnicodeCategory.UppercaseLetter, (uint)UnicodeCategory.OtherLetter);

        // Returns true if this Unicode category represents a letter or a decimal digit
        private static bool IsCategoryLetterOrDecimalDigit(UnicodeCategory category)
            => UnicodeUtility.IsInRangeInclusive((uint)category, (uint)UnicodeCategory.UppercaseLetter, (uint)UnicodeCategory.OtherLetter)
            || (category == UnicodeCategory.DecimalDigitNumber);

        // Returns true if this Unicode category represents a number
        private static bool IsCategoryNumber(UnicodeCategory category)
            => UnicodeUtility.IsInRangeInclusive((uint)category, (uint)UnicodeCategory.DecimalDigitNumber, (uint)UnicodeCategory.OtherNumber);

        // Returns true if this Unicode category represents a punctuation mark
        private static bool IsCategoryPunctuation(UnicodeCategory category)
            => UnicodeUtility.IsInRangeInclusive((uint)category, (uint)UnicodeCategory.ConnectorPunctuation, (uint)UnicodeCategory.OtherPunctuation);

        // Returns true if this Unicode category represents a separator
        private static bool IsCategorySeparator(UnicodeCategory category)
            => UnicodeUtility.IsInRangeInclusive((uint)category, (uint)UnicodeCategory.SpaceSeparator, (uint)UnicodeCategory.ParagraphSeparator);

        // Returns true if this Unicode category represents a symbol
        private static bool IsCategorySymbol(UnicodeCategory category)
            => UnicodeUtility.IsInRangeInclusive((uint)category, (uint)UnicodeCategory.MathSymbol, (uint)UnicodeCategory.OtherSymbol);

        // Returns true if this Unicode category represents a mark
        private static bool IsCategoryMark(UnicodeCategory category)
            => UnicodeUtility.IsInRangeInclusive((uint)category, (uint)UnicodeCategory.NonSpacingMark, (uint)UnicodeCategory.EnclosingMark);

        [MethodImpl(MethodImplOptions.NoInlining)]
        private static void ThrowArgumentOutOfRange(uint value, string paramName, string message)
            => throw new ArgumentOutOfRangeException(paramName, $"The value {UnicodeUtility.ToHexString(value)} is not a valid Unicode code point value. {message}");
    }
}<|MERGE_RESOLUTION|>--- conflicted
+++ resolved
@@ -567,10 +567,6 @@
         public static GraphemeClusterClass GetGraphemeClusterClass(CodePoint codePoint)
             => UnicodeData.GetGraphemeClusterClass(codePoint.value);
 
-        /// <summary>
-<<<<<<< HEAD
-        /// Gets the <see cref="ArabicJoiningClass"/> for the given codepoint.
-=======
         /// Gets the <see cref="VerticalOrientationType"/> for the given codepoint.
         /// </summary>
         /// <param name="codePoint">The codepoint to evaluate.</param>
@@ -579,8 +575,7 @@
             => UnicodeData.GetVerticalOrientation(codePoint.value);
 
         /// <summary>
-        /// Gets the <see cref="JoiningClass"/> for the given codepoint.
->>>>>>> 1d25ba06
+        /// Gets the <see cref="ArabicJoiningClass"/> for the given codepoint.
         /// </summary>
         /// <param name="codePoint">The codepoint to evaluate.</param>
         /// <returns>The <see cref="BidiClass"/>.</returns>
