// Copyright (c) Six Labors.
// Licensed under the Six Labors Split License.

using SixLabors.Fonts.Rendering;
using SixLabors.Fonts.Tables.AdvancedTypographic;
using SixLabors.Fonts.Tables.AdvancedTypographic.Variations;
using SixLabors.Fonts.Tables.Cff;
using SixLabors.Fonts.Tables.General;
using SixLabors.Fonts.Tables.General.Colr;
using SixLabors.Fonts.Tables.General.Kern;
using SixLabors.Fonts.Tables.General.Name;
using SixLabors.Fonts.Tables.General.Post;
using SixLabors.Fonts.Tables.General.Svg;
using SixLabors.Fonts.Unicode;

namespace SixLabors.Fonts;

/// <content>
/// Contains CFF specific methods.
/// </content>
internal partial class StreamFontMetrics
{
    private static StreamFontMetrics LoadCompactFont(FontReader reader)
    {
        // Load using recommended order for best performance.
        // https://www.microsoft.com/typography/otspec/recom.htm#TableOrdering
        // 'head', 'hhea', 'maxp', OS/2, 'name', 'cmap', 'post', 'CFF ' / 'CFF2'
        HeadTable head = reader.GetTable<HeadTable>();
        HorizontalHeadTable hhea = reader.GetTable<HorizontalHeadTable>();
        MaximumProfileTable maxp = reader.GetTable<MaximumProfileTable>();
        OS2Table os2 = reader.GetTable<OS2Table>();
        NameTable name = reader.GetTable<NameTable>();
        CMapTable cmap = reader.GetTable<CMapTable>();
        PostTable post = reader.GetTable<PostTable>();
        ICffTable? cff = reader.TryGetTable<Cff1Table>() ?? (ICffTable?)reader.TryGetTable<Cff2Table>();

        // TODO: VORG
        HorizontalMetricsTable htmx = reader.GetTable<HorizontalMetricsTable>();
        VerticalHeadTable? vhea = reader.TryGetTable<VerticalHeadTable>();
        VerticalMetricsTable? vmtx = null;
        if (vhea is not null)
        {
            vmtx = reader.TryGetTable<VerticalMetricsTable>();
        }

        KerningTable? kern = reader.TryGetTable<KerningTable>();

        GlyphDefinitionTable? gdef = reader.TryGetTable<GlyphDefinitionTable>();
        GSubTable? gSub = reader.TryGetTable<GSubTable>();
        GPosTable? gPos = reader.TryGetTable<GPosTable>();

        ColrTable? colr = reader.TryGetTable<ColrTable>();
        CpalTable? cpal = reader.TryGetTable<CpalTable>();

<<<<<<< HEAD
        // Variations related tables.
        FVarTable? fVar = reader.TryGetTable<FVarTable>();
        AVarTable? aVar = reader.TryGetTable<AVarTable>();
        GVarTable? gVar = reader.TryGetTable<GVarTable>();
        GlyphVariationProcessor? glyphVariationProcessor = null;
        if (cff?.ItemVariationStore != null)
        {
            if (fVar is null)
            {
                throw new InvalidFontFileException("missing fvar table required for glyph variations processing");
            }

            glyphVariationProcessor = new GlyphVariationProcessor(cff.ItemVariationStore, fVar, aVar, gVar);
        }
=======
        SvgTable? svg = reader.TryGetTable<SvgTable>();
>>>>>>> 9aa2a5cb

        CompactFontTables tables = new(cmap, head, hhea, htmx, maxp, name, os2, post, cff!)
        {
            Kern = kern,
            Vhea = vhea,
            Vmtx = vmtx,
            Gdef = gdef,
            GSub = gSub,
            GPos = gPos,
            Colr = colr,
            Cpal = cpal,
<<<<<<< HEAD
            FVar = fVar,
            AVar = aVar,
            GVar = gVar,
=======
            Svg = svg
>>>>>>> 9aa2a5cb
        };

        return new StreamFontMetrics(tables, glyphVariationProcessor);
    }

    private GlyphMetrics CreateCffGlyphMetrics(
        in CodePoint codePoint,
        ushort glyphId,
        GlyphType glyphType,
        TextAttributes textAttributes,
        TextDecorations textDecorations,
        ColorFontSupport colorSupport,
        bool isVerticalLayout,
        ushort paletteIndex = 0)
    {
        // TODO: When do we require and how do we use the palette index?
        CompactFontTables tables = this.compactFontTables!;
        ICffTable cff = tables.Cff;
        HorizontalMetricsTable htmx = tables.Htmx;
        VerticalMetricsTable? vtmx = tables.Vmtx;
        FVarTable? fVar = tables.FVar;
        AVarTable? aVar = tables.AVar;
        GVarTable? gVar = tables.GVar;

        CffGlyphData vector = cff.GetGlyph(glyphId);
        vector.FVar = fVar;
        vector.AVar = aVar;
        vector.GVar = gVar;
        Bounds bounds = vector.GetBounds();
        ushort advanceWidth = htmx.GetAdvancedWidth(glyphId);
        short lsb = htmx.GetLeftSideBearing(glyphId);

        IMetricsHeader metrics = isVerticalLayout ? this.VerticalMetrics : this.HorizontalMetrics;
        ushort advancedHeight = (ushort)(metrics.Ascender - metrics.Descender);
        short tsb = (short)(metrics.Ascender - bounds.Max.Y);
        if (vtmx != null)
        {
            advancedHeight = vtmx.GetAdvancedHeight(glyphId);
            tsb = vtmx.GetTopSideBearing(glyphId);
        }

        // TODO: Support CFF based COLR glyphs.
        // This requires parsing the CFF charstrings to extract the glyph vectors.
        SvgTable? svg = tables.Svg;
        if ((colorSupport & ColorFontSupport.Svg) == ColorFontSupport.Svg && svg?.ContainsGlyph(glyphId) == true)
        {
            return new PaintedGlyphMetrics(
                this,
                glyphId,
                codePoint,
                new SvgGlyphSource(svg),
                bounds,
                advanceWidth,
                advancedHeight,
                lsb,
                tsb,
                this.UnitsPerEm,
                textAttributes,
                textDecorations);
        }

        return new CffGlyphMetrics(
            this,
            glyphId,
            codePoint,
            vector,
            bounds,
            advanceWidth,
            advancedHeight,
            lsb,
            tsb,
            this.UnitsPerEm,
            textAttributes,
            textDecorations,
            glyphType);
    }
}<|MERGE_RESOLUTION|>--- conflicted
+++ resolved
@@ -51,8 +51,8 @@
 
         ColrTable? colr = reader.TryGetTable<ColrTable>();
         CpalTable? cpal = reader.TryGetTable<CpalTable>();
+        SvgTable? svg = reader.TryGetTable<SvgTable>();
 
-<<<<<<< HEAD
         // Variations related tables.
         FVarTable? fVar = reader.TryGetTable<FVarTable>();
         AVarTable? aVar = reader.TryGetTable<AVarTable>();
@@ -67,9 +67,6 @@
 
             glyphVariationProcessor = new GlyphVariationProcessor(cff.ItemVariationStore, fVar, aVar, gVar);
         }
-=======
-        SvgTable? svg = reader.TryGetTable<SvgTable>();
->>>>>>> 9aa2a5cb
 
         CompactFontTables tables = new(cmap, head, hhea, htmx, maxp, name, os2, post, cff!)
         {
@@ -81,13 +78,10 @@
             GPos = gPos,
             Colr = colr,
             Cpal = cpal,
-<<<<<<< HEAD
             FVar = fVar,
             AVar = aVar,
             GVar = gVar,
-=======
             Svg = svg
->>>>>>> 9aa2a5cb
         };
 
         return new StreamFontMetrics(tables, glyphVariationProcessor);
