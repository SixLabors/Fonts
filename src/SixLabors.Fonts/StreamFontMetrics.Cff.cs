// Copyright (c) Six Labors.
// Licensed under the Apache License, Version 2.0.

using SixLabors.Fonts.Tables.AdvancedTypographic;
using SixLabors.Fonts.Tables.AdvancedTypographic.Variations;
using SixLabors.Fonts.Tables.Cff;
using SixLabors.Fonts.Tables.General;
using SixLabors.Fonts.Tables.General.Colr;
using SixLabors.Fonts.Tables.General.Kern;
using SixLabors.Fonts.Tables.General.Name;
using SixLabors.Fonts.Tables.General.Post;
using SixLabors.Fonts.Unicode;

namespace SixLabors.Fonts
{
    /// <content>
    /// Contains CFF specific methods.
    /// </content>
    internal partial class StreamFontMetrics
    {
        private static StreamFontMetrics LoadCompactFont(FontReader reader)
        {
            // Load using recommended order for best performance.
            // https://www.microsoft.com/typography/otspec/recom.htm#TableOrdering
            // 'head', 'hhea', 'maxp', OS/2, 'name', 'cmap', 'post', 'CFF ' / 'CFF2'
            HeadTable head = reader.GetTable<HeadTable>();
            HorizontalHeadTable hhea = reader.GetTable<HorizontalHeadTable>();
            MaximumProfileTable maxp = reader.GetTable<MaximumProfileTable>();
            OS2Table os2 = reader.GetTable<OS2Table>();
            NameTable name = reader.GetTable<NameTable>();
            CMapTable cmap = reader.GetTable<CMapTable>();
            PostTable post = reader.GetTable<PostTable>();
            ICffTable? cff = reader.TryGetTable<Cff1Table>() ?? (ICffTable?)reader.TryGetTable<Cff2Table>();

            // TODO: VORG
            HorizontalMetricsTable htmx = reader.GetTable<HorizontalMetricsTable>();
            VerticalHeadTable? vhea = reader.TryGetTable<VerticalHeadTable>();
            VerticalMetricsTable? vmtx = null;
            if (vhea is not null)
            {
                vmtx = reader.TryGetTable<VerticalMetricsTable>();
            }

            KerningTable? kern = reader.TryGetTable<KerningTable>();

            GlyphDefinitionTable? gdef = reader.TryGetTable<GlyphDefinitionTable>();
            GSubTable? gSub = reader.TryGetTable<GSubTable>();
            GPosTable? gPos = reader.TryGetTable<GPosTable>();

            ColrTable? colr = reader.TryGetTable<ColrTable>();
            CpalTable? cpal = reader.TryGetTable<CpalTable>();

            // Variations related tables.
            FVarTable? fVar = reader.TryGetTable<FVarTable>();
            AVarTable? aVar = reader.TryGetTable<AVarTable>();
            GVarTable? gVar = reader.TryGetTable<GVarTable>();
            GlyphVariationProcessor? glyphVariationProcessor = null;
            if (cff?.ItemVariationStore != null)
            {
                if (fVar is null)
                {
                    throw new InvalidFontFileException("missing fvar table required for glyph variations processing");
                }

                glyphVariationProcessor = new GlyphVariationProcessor(cff.ItemVariationStore, fVar, aVar, gVar);
            }

            CompactFontTables tables = new(cmap, head, hhea, htmx, maxp, name, os2, post, cff!)
            {
                Kern = kern,
                Vhea = vhea,
                Vmtx = vmtx,
                Gdef = gdef,
                GSub = gSub,
                GPos = gPos,
                Colr = colr,
                Cpal = cpal,
                FVar = fVar,
                AVar = aVar,
                GVar = gVar,
            };

            return new StreamFontMetrics(tables, glyphVariationProcessor);
        }

        private GlyphMetrics CreateCffGlyphMetrics(
            CodePoint codePoint,
            ushort glyphId,
            GlyphType glyphType,
            TextAttributes textAttributes,
            TextDecorations textDecorations,
            bool isVerticalLayout,
            ushort paletteIndex = 0)
        {
            CompactFontTables tables = this.compactFontTables!;
            ICffTable cff = tables.Cff;
            HorizontalMetricsTable htmx = tables.Htmx;
            VerticalMetricsTable? vtmx = tables.Vmtx;
            FVarTable? fVar = tables.FVar;
            AVarTable? aVar = tables.AVar;
            GVarTable? gVar = tables.GVar;

            CffGlyphData vector = cff.GetGlyph(glyphId);
            vector.FVar = fVar;
            vector.AVar = aVar;
            vector.GVar = gVar;
            Bounds bounds = vector.GetBounds();
            ushort advanceWidth = htmx.GetAdvancedWidth(glyphId);
            short lsb = htmx.GetLeftSideBearing(glyphId);

            IMetricsHeader metrics = isVerticalLayout ? this.VerticalMetrics : this.HorizontalMetrics;
            ushort advancedHeight = (ushort)(metrics.Ascender - metrics.Descender);
            short tsb = (short)(metrics.Ascender - bounds.Max.Y);
            if (vtmx != null)
            {
                advancedHeight = vtmx.GetAdvancedHeight(glyphId);
                tsb = vtmx.GetTopSideBearing(glyphId);
            }

            GlyphColor? color = null;
            if (glyphType == GlyphType.ColrLayer)
            {
<<<<<<< HEAD
                // 0xFFFF is special index meaning use foreground color and thus leave unset.
                if (palleteIndex != 0xFFFF)
=======
                // 0xFFFF is special index meaning use foreground color and thus leave unset
                if (paletteIndex != 0xFFFF)
>>>>>>> 9b00ed71
                {
                    CpalTable? cpal = tables.Cpal;
                    color = cpal?.GetGlyphColor(0, paletteIndex);
                }
            }

            return new CffGlyphMetrics(
                this,
                glyphId,
                codePoint,
                vector,
                bounds,
                advanceWidth,
                advancedHeight,
                lsb,
                tsb,
                this.UnitsPerEm,
                textAttributes,
                textDecorations,
                glyphType,
                color);
        }
    }
}<|MERGE_RESOLUTION|>--- conflicted
+++ resolved
@@ -120,13 +120,8 @@
             GlyphColor? color = null;
             if (glyphType == GlyphType.ColrLayer)
             {
-<<<<<<< HEAD
-                // 0xFFFF is special index meaning use foreground color and thus leave unset.
-                if (palleteIndex != 0xFFFF)
-=======
                 // 0xFFFF is special index meaning use foreground color and thus leave unset
                 if (paletteIndex != 0xFFFF)
->>>>>>> 9b00ed71
                 {
                     CpalTable? cpal = tables.Cpal;
                     color = cpal?.GetGlyphColor(0, paletteIndex);
