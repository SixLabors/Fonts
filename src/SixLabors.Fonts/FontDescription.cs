// Copyright (c) Six Labors.
// Licensed under the Apache License, Version 2.0.

using System.Globalization;
using System.IO;
using SixLabors.Fonts.Tables;
using SixLabors.Fonts.Tables.General;

namespace SixLabors.Fonts
{
    /// <summary>
<<<<<<< HEAD
    /// Provide metadata about a font.
=======
    /// Provides basic descriptive metadata for the font.
>>>>>>> 8e4d1855
    /// </summary>
    public class FontDescription
    {
        private readonly NameTable nameTable;

        /// <summary>
        /// Initializes a new instance of the <see cref="FontDescription" /> class.
        /// </summary>
        /// <param name="nameTable">The name table.</param>
        /// <param name="os2">The os2 table.</param>
        /// <param name="head">The head table.</param>
        internal FontDescription(NameTable nameTable, OS2Table? os2, HeadTable? head)
        {
            this.nameTable = nameTable;
            this.Style = ConvertStyle(os2, head);

            this.FontNameInvariantCulture = this.FontName(CultureInfo.InvariantCulture);
            this.FontFamilyInvariantCulture = this.FontFamily(CultureInfo.InvariantCulture);
            this.FontSubFamilyNameInvariantCulture = this.FontSubFamilyName(CultureInfo.InvariantCulture);
        }

        /// <summary>
        /// Gets the style.
        /// </summary>
        public FontStyle Style { get; }

        /// <summary>
        /// Gets the name of the font in the invariant culture.
        /// </summary>
<<<<<<< HEAD
        /// <returns>The font name.</returns>
=======
>>>>>>> 8e4d1855
        public string FontNameInvariantCulture { get; }

        /// <summary>
        /// Gets the name of the font family in the invariant culture.
        /// </summary>
<<<<<<< HEAD
        /// <returns>The font name.</returns>
=======
>>>>>>> 8e4d1855
        public string FontFamilyInvariantCulture { get; }

        /// <summary>
        /// Gets the font sub family in the invariant culture.
        /// </summary>
<<<<<<< HEAD
        /// <returns>The font sub family name.</returns>
=======
>>>>>>> 8e4d1855
        public string FontSubFamilyNameInvariantCulture { get; }

        /// <summary>
        /// Gets the name of the font.
        /// </summary>
        /// <param name="culture">The culture to load metadata in.</param>
        /// <returns>The font name.</returns>
        public string FontName(CultureInfo culture) => this.nameTable.FontName(culture);

        /// <summary>
        /// Gets the name of the font family.
        /// </summary>
        /// <param name="culture">The culture to load metadata in.</param>
        /// <returns>The font family name.</returns>
        public string FontFamily(CultureInfo culture) => this.nameTable.FontFamilyName(culture);

        /// <summary>
        /// Gets the font sub family.
        /// </summary>
        /// <param name="culture">The culture to load metadata in.</param>
        /// <returns>The font sub family name.</returns>
        public string FontSubFamilyName(CultureInfo culture) => this.nameTable.FontSubFamilyName(culture);

        /// <summary>
        /// Reads a <see cref="FontDescription"/> from the specified stream.
        /// </summary>
        /// <param name="path">The file path.</param>
        /// <returns>a <see cref="FontDescription"/>.</returns>
        public static FontDescription LoadDescription(string path)
        {
            Guard.NotNullOrWhiteSpace(path, nameof(path));

            using FileStream fs = File.OpenRead(path);
            var reader = new FontReader(fs);
            return LoadDescription(reader);
        }

        /// <summary>
        /// Reads a <see cref="FontDescription"/> from the specified stream.
        /// </summary>
        /// <param name="stream">The stream.</param>
        /// <returns>a <see cref="FontDescription"/>.</returns>
        public static FontDescription LoadDescription(Stream stream)
        {
            Guard.NotNull(stream, nameof(stream));

            // Only read the name tables.
            var reader = new FontReader(stream);

            return LoadDescription(reader);
        }

        /// <summary>
        /// Reads a <see cref="FontDescription" /> from the specified stream.
        /// </summary>
        /// <param name="reader">The reader.</param>
        /// <returns>
        /// a <see cref="FontDescription" />.
        /// </returns>
        internal static FontDescription LoadDescription(FontReader reader)
        {
            DebugGuard.NotNull(reader, nameof(reader));

            // NOTE: These fields are read in their optimized order
            // https://docs.microsoft.com/en-gb/typography/opentype/spec/recom#optimized-table-ordering
            HeadTable? head = reader.TryGetTable<HeadTable>();
            OS2Table? os2 = reader.TryGetTable<OS2Table>();
            NameTable nameTable = reader.GetTable<NameTable>();

            return new FontDescription(nameTable, os2, head);
        }

        /// <summary>
        /// Reads all the <see cref="FontDescription"/>s from the file at the specified path (typically a .ttc file like simsun.ttc).
        /// </summary>
        /// <param name="path">The file path.</param>
        /// <returns>a <see cref="FontDescription"/>.</returns>
        public static FontDescription[] LoadFontCollectionDescriptions(string path)
        {
            Guard.NotNullOrWhiteSpace(path, nameof(path));

            using FileStream fs = File.OpenRead(path);
            return LoadFontCollectionDescriptions(fs);
        }

        /// <summary>
        /// Reads all the <see cref="FontDescription"/>s from the specified stream (typically a .ttc file like simsun.ttc).
        /// </summary>
        /// <param name="stream">The stream to read the font collection from.</param>
        /// <returns>a <see cref="FontDescription"/>.</returns>
        public static FontDescription[] LoadFontCollectionDescriptions(Stream stream)
        {
            long startPos = stream.Position;
            var reader = new BigEndianBinaryReader(stream, true);
            var ttcHeader = TtcHeader.Read(reader);

            var result = new FontDescription[(int)ttcHeader.NumFonts];
            for (int i = 0; i < ttcHeader.NumFonts; ++i)
            {
                stream.Position = startPos + ttcHeader.OffsetTable[i];
                var fontReader = new FontReader(stream);
                result[i] = LoadDescription(fontReader);
            }

            return result;
        }

        private static FontStyle ConvertStyle(OS2Table? os2, HeadTable? head)
        {
            FontStyle style = FontStyle.Regular;

            if (os2 != null)
            {
                if (os2.FontStyle.HasFlag(OS2Table.FontStyleSelection.BOLD))
                {
                    style |= FontStyle.Bold;
                }

                if (os2.FontStyle.HasFlag(OS2Table.FontStyleSelection.ITALIC))
                {
                    style |= FontStyle.Italic;
                }
            }
            else if (head != null)
            {
                if (head.MacStyle.HasFlag(HeadTable.HeadMacStyle.Bold))
                {
                    style |= FontStyle.Bold;
                }

                if (head.MacStyle.HasFlag(HeadTable.HeadMacStyle.Italic))
                {
                    style |= FontStyle.Italic;
                }
            }

            return style;
        }
    }
}<|MERGE_RESOLUTION|>--- conflicted
+++ resolved
@@ -9,11 +9,7 @@
 namespace SixLabors.Fonts
 {
     /// <summary>
-<<<<<<< HEAD
-    /// Provide metadata about a font.
-=======
     /// Provides basic descriptive metadata for the font.
->>>>>>> 8e4d1855
     /// </summary>
     public class FontDescription
     {
@@ -43,28 +39,16 @@
         /// <summary>
         /// Gets the name of the font in the invariant culture.
         /// </summary>
-<<<<<<< HEAD
-        /// <returns>The font name.</returns>
-=======
->>>>>>> 8e4d1855
         public string FontNameInvariantCulture { get; }
 
         /// <summary>
         /// Gets the name of the font family in the invariant culture.
         /// </summary>
-<<<<<<< HEAD
-        /// <returns>The font name.</returns>
-=======
->>>>>>> 8e4d1855
         public string FontFamilyInvariantCulture { get; }
 
         /// <summary>
         /// Gets the font sub family in the invariant culture.
         /// </summary>
-<<<<<<< HEAD
-        /// <returns>The font sub family name.</returns>
-=======
->>>>>>> 8e4d1855
         public string FontSubFamilyNameInvariantCulture { get; }
 
         /// <summary>
