--- conflicted
+++ resolved
@@ -1,14 +1,13 @@
 // Copyright (c) Six Labors.
 // Licensed under the Six Labors Split License.
 
+using System;
 using System.Collections.Concurrent;
+using System.Collections.Generic;
 using System.Diagnostics.CodeAnalysis;
-<<<<<<< HEAD
 using System.Globalization;
 using System.IO;
 using System.Linq;
-=======
->>>>>>> de9c95c1
 using System.Numerics;
 using SixLabors.Fonts.Tables;
 using SixLabors.Fonts.Tables.AdvancedTypographic;
@@ -21,58 +20,62 @@
 using SixLabors.Fonts.Tables.TrueType;
 using SixLabors.Fonts.Unicode;
 
-namespace SixLabors.Fonts;
-
-/// <summary>
-/// <para>
-/// Represents a font face with metrics, which is a set of glyphs with a specific style (regular, italic, bold etc).
-/// </para>
-/// <para>The font source is a stream.</para>
-/// </summary>
-internal partial class StreamFontMetrics : FontMetrics
+namespace SixLabors.Fonts
 {
-    private readonly TrueTypeFontTables? trueTypeFontTables;
-    private readonly CompactFontTables? compactFontTables;
-    private readonly OutlineType outlineType;
-
-    // https://docs.microsoft.com/en-us/typography/opentype/spec/otff#font-tables
-    private readonly ConcurrentDictionary<(ushort Id, TextAttributes Attributes, bool IsVerticalLayout), GlyphMetrics[]> glyphCache;
-    private readonly ConcurrentDictionary<(ushort Id, TextAttributes Attributes, bool IsVerticalLayout), GlyphMetrics[]>? colorGlyphCache;
-    private readonly FontDescription description;
-    private readonly HorizontalMetrics horizontalMetrics;
-    private readonly VerticalMetrics verticalMetrics;
-    private ushort unitsPerEm;
-    private float scaleFactor;
-    private short subscriptXSize;
-    private short subscriptYSize;
-    private short subscriptXOffset;
-    private short subscriptYOffset;
-    private short superscriptXSize;
-    private short superscriptYSize;
-    private short superscriptXOffset;
-    private short superscriptYOffset;
-    private short strikeoutSize;
-    private short strikeoutPosition;
-    private short underlinePosition;
-    private short underlineThickness;
-    private float italicAngle;
-
     /// <summary>
-    /// Initializes a new instance of the <see cref="StreamFontMetrics"/> class.
+    /// <para>
+    /// Represents a font face with metrics, which is a set of glyphs with a specific style (regular, italic, bold etc).
+    /// </para>
+    /// <para>The font source is a stream.</para>
     /// </summary>
-    /// <param name="tables">The True Type font tables.</param>
-    internal StreamFontMetrics(TrueTypeFontTables tables)
+    internal partial class StreamFontMetrics : FontMetrics
     {
-        this.trueTypeFontTables = tables;
-        this.outlineType = OutlineType.TrueType;
-        this.description = new FontDescription(tables.Name, tables.Os2, tables.Head);
-        this.glyphCache = new();
-        if (tables.Colr is not null)
-        {
-            this.colorGlyphCache = new();
-        }
-
-<<<<<<< HEAD
+        private readonly TrueTypeFontTables? trueTypeFontTables;
+        private readonly CompactFontTables? compactFontTables;
+        private readonly OutlineType outlineType;
+
+        // https://docs.microsoft.com/en-us/typography/opentype/spec/otff#font-tables
+        private readonly ConcurrentDictionary<(ushort Id, TextAttributes Attributes, bool IsVerticalLayout), GlyphMetrics[]> glyphCache;
+        private readonly ConcurrentDictionary<(ushort Id, TextAttributes Attributes, bool IsVerticalLayout), GlyphMetrics[]>? colorGlyphCache;
+        private readonly FontDescription description;
+        private readonly HorizontalMetrics horizontalMetrics;
+        private readonly VerticalMetrics verticalMetrics;
+        private ushort unitsPerEm;
+        private float scaleFactor;
+        private short subscriptXSize;
+        private short subscriptYSize;
+        private short subscriptXOffset;
+        private short subscriptYOffset;
+        private short superscriptXSize;
+        private short superscriptYSize;
+        private short superscriptXOffset;
+        private short superscriptYOffset;
+        private short strikeoutSize;
+        private short strikeoutPosition;
+        private short underlinePosition;
+        private short underlineThickness;
+        private float italicAngle;
+
+        /// <summary>
+        /// Initializes a new instance of the <see cref="StreamFontMetrics"/> class.
+        /// </summary>
+        /// <param name="tables">The True Type font tables.</param>
+        internal StreamFontMetrics(TrueTypeFontTables tables)
+        {
+            this.trueTypeFontTables = tables;
+            this.outlineType = OutlineType.TrueType;
+            this.description = new FontDescription(tables.Name, tables.Os2, tables.Head);
+            this.glyphCache = new();
+            if (tables.Colr is not null)
+            {
+                this.colorGlyphCache = new();
+            }
+
+            (HorizontalMetrics HorizontalMetrics, VerticalMetrics VerticalMetrics) metrics = this.Initialize(tables);
+            this.horizontalMetrics = metrics.HorizontalMetrics;
+            this.verticalMetrics = metrics.VerticalMetrics;
+        }
+
         /// <summary>
         /// Initializes a new instance of the <see cref="StreamFontMetrics"/> class.
         /// </summary>
@@ -89,148 +92,106 @@
             {
                 this.colorGlyphCache = new();
             }
-=======
-        (HorizontalMetrics HorizontalMetrics, VerticalMetrics VerticalMetrics) metrics = this.Initialize(tables);
-        this.horizontalMetrics = metrics.HorizontalMetrics;
-        this.verticalMetrics = metrics.VerticalMetrics;
-    }
->>>>>>> de9c95c1
-
-    /// <summary>
-    /// Initializes a new instance of the <see cref="StreamFontMetrics"/> class.
-    /// </summary>
-    /// <param name="tables">The Compact Font tables.</param>
-    internal StreamFontMetrics(CompactFontTables tables)
-    {
-        this.compactFontTables = tables;
-        this.outlineType = OutlineType.CFF;
-        this.description = new FontDescription(tables.Name, tables.Os2, tables.Head);
-        this.glyphCache = new();
-        if (tables.Colr is not null)
-        {
-            this.colorGlyphCache = new();
-        }
-
-        (HorizontalMetrics HorizontalMetrics, VerticalMetrics VerticalMetrics) metrics = this.Initialize(tables);
-        this.horizontalMetrics = metrics.HorizontalMetrics;
-        this.verticalMetrics = metrics.VerticalMetrics;
-    }
-
-<<<<<<< HEAD
+
+            (HorizontalMetrics HorizontalMetrics, VerticalMetrics VerticalMetrics) metrics = this.Initialize(tables);
+            this.horizontalMetrics = metrics.HorizontalMetrics;
+            this.verticalMetrics = metrics.VerticalMetrics;
+        }
+
+        public HeadTable.HeadFlags HeadFlags { get; private set; }
+
         public GlyphVariationProcessor? GlyphVariationProcessor { get; private set; }
 
         /// <inheritdoc/>
         public override FontDescription Description => this.description;
-=======
-    public HeadTable.HeadFlags HeadFlags { get; private set; }
->>>>>>> de9c95c1
-
-    /// <inheritdoc/>
-    public override FontDescription Description => this.description;
-
-    /// <inheritdoc/>
-    public override ushort UnitsPerEm => this.unitsPerEm;
-
-    /// <inheritdoc/>
-    public override float ScaleFactor => this.scaleFactor;
-
-    /// <inheritdoc/>
-    public override HorizontalMetrics HorizontalMetrics => this.horizontalMetrics;
-
-    /// <inheritdoc/>
-    public override VerticalMetrics VerticalMetrics => this.verticalMetrics;
-
-    /// <inheritdoc/>
-    public override short SubscriptXSize => this.subscriptXSize;
-
-    /// <inheritdoc/>
-    public override short SubscriptYSize => this.subscriptYSize;
-
-    /// <inheritdoc/>
-    public override short SubscriptXOffset => this.subscriptXOffset;
-
-    /// <inheritdoc/>
-    public override short SubscriptYOffset => this.subscriptYOffset;
-
-    /// <inheritdoc/>
-    public override short SuperscriptXSize => this.superscriptXSize;
-
-    /// <inheritdoc/>
-    public override short SuperscriptYSize => this.superscriptYSize;
-
-    /// <inheritdoc/>
-    public override short SuperscriptXOffset => this.superscriptXOffset;
-
-    /// <inheritdoc/>
-    public override short SuperscriptYOffset => this.superscriptYOffset;
-
-    /// <inheritdoc/>
-    public override short StrikeoutSize => this.strikeoutSize;
-
-    /// <inheritdoc/>
-    public override short StrikeoutPosition => this.strikeoutPosition;
-
-    /// <inheritdoc/>
-    public override short UnderlinePosition => this.underlinePosition;
-
-    /// <inheritdoc/>
-    public override short UnderlineThickness => this.underlineThickness;
-
-    /// <inheritdoc/>
-    public override float ItalicAngle => this.italicAngle;
-
-    /// <inheritdoc/>
-    internal override bool TryGetGlyphId(CodePoint codePoint, out ushort glyphId)
-        => this.TryGetGlyphId(codePoint, null, out glyphId, out bool _);
-
-    /// <inheritdoc/>
-    internal override bool TryGetGlyphId(CodePoint codePoint, CodePoint? nextCodePoint, out ushort glyphId, out bool skipNextCodePoint)
-    {
-        CMapTable cmap = this.outlineType == OutlineType.TrueType
-            ? this.trueTypeFontTables!.Cmap
-            : this.compactFontTables!.Cmap;
-
-        return cmap.TryGetGlyphId(codePoint, nextCodePoint, out glyphId, out skipNextCodePoint);
-    }
-
-    /// <inheritdoc/>
-    internal override bool TryGetGlyphClass(ushort glyphId, [NotNullWhen(true)] out GlyphClassDef? glyphClass)
-    {
-        GlyphDefinitionTable? gdef = this.outlineType == OutlineType.TrueType
-            ? this.trueTypeFontTables!.Gdef
-            : this.compactFontTables!.Gdef;
-
-        glyphClass = null;
-        return gdef is not null && gdef.TryGetGlyphClass(glyphId, out glyphClass);
-    }
-
-    /// <inheritdoc/>
-    internal override bool TryGetMarkAttachmentClass(ushort glyphId, [NotNullWhen(true)] out GlyphClassDef? markAttachmentClass)
-    {
-        GlyphDefinitionTable? gdef = this.outlineType == OutlineType.TrueType
-            ? this.trueTypeFontTables!.Gdef
-            : this.compactFontTables!.Gdef;
-
-        markAttachmentClass = null;
-        return gdef is not null && gdef.TryGetMarkAttachmentClass(glyphId, out markAttachmentClass);
-    }
-
-    /// <inheritdoc/>
-    public override bool TryGetGlyphMetrics(
-        CodePoint codePoint,
-        TextAttributes textAttributes,
-        TextDecorations textDecorations,
-        LayoutMode layoutMode,
-        ColorFontSupport support,
-        [NotNullWhen(true)] out IReadOnlyList<GlyphMetrics>? metrics)
-    {
-        // We return metrics for the special glyph representing a missing character, commonly known as .notdef.
-        this.TryGetGlyphId(codePoint, out ushort glyphId);
-        metrics = this.GetGlyphMetrics(codePoint, glyphId, textAttributes, textDecorations, layoutMode, support);
-        return metrics.Any();
-    }
-
-<<<<<<< HEAD
+
+        /// <inheritdoc/>
+        public override ushort UnitsPerEm => this.unitsPerEm;
+
+        /// <inheritdoc/>
+        public override float ScaleFactor => this.scaleFactor;
+
+        /// <inheritdoc/>
+        public override HorizontalMetrics HorizontalMetrics => this.horizontalMetrics;
+
+        /// <inheritdoc/>
+        public override VerticalMetrics VerticalMetrics => this.verticalMetrics;
+
+        /// <inheritdoc/>
+        public override short SubscriptXSize => this.subscriptXSize;
+
+        /// <inheritdoc/>
+        public override short SubscriptYSize => this.subscriptYSize;
+
+        /// <inheritdoc/>
+        public override short SubscriptXOffset => this.subscriptXOffset;
+
+        /// <inheritdoc/>
+        public override short SubscriptYOffset => this.subscriptYOffset;
+
+        /// <inheritdoc/>
+        public override short SuperscriptXSize => this.superscriptXSize;
+
+        /// <inheritdoc/>
+        public override short SuperscriptYSize => this.superscriptYSize;
+
+        /// <inheritdoc/>
+        public override short SuperscriptXOffset => this.superscriptXOffset;
+
+        /// <inheritdoc/>
+        public override short SuperscriptYOffset => this.superscriptYOffset;
+
+        /// <inheritdoc/>
+        public override short StrikeoutSize => this.strikeoutSize;
+
+        /// <inheritdoc/>
+        public override short StrikeoutPosition => this.strikeoutPosition;
+
+        /// <inheritdoc/>
+        public override short UnderlinePosition => this.underlinePosition;
+
+        /// <inheritdoc/>
+        public override short UnderlineThickness => this.underlineThickness;
+
+        /// <inheritdoc/>
+        public override float ItalicAngle => this.italicAngle;
+
+        /// <inheritdoc/>
+        internal override bool TryGetGlyphId(CodePoint codePoint, out ushort glyphId)
+            => this.TryGetGlyphId(codePoint, null, out glyphId, out bool _);
+
+        /// <inheritdoc/>
+        internal override bool TryGetGlyphId(CodePoint codePoint, CodePoint? nextCodePoint, out ushort glyphId, out bool skipNextCodePoint)
+        {
+            CMapTable cmap = this.outlineType == OutlineType.TrueType
+                ? this.trueTypeFontTables!.Cmap
+                : this.compactFontTables!.Cmap;
+
+            return cmap.TryGetGlyphId(codePoint, nextCodePoint, out glyphId, out skipNextCodePoint);
+        }
+
+        /// <inheritdoc/>
+        internal override bool TryGetGlyphClass(ushort glyphId, [NotNullWhen(true)] out GlyphClassDef? glyphClass)
+        {
+            GlyphDefinitionTable? gdef = this.outlineType == OutlineType.TrueType
+                ? this.trueTypeFontTables!.Gdef
+                : this.compactFontTables!.Gdef;
+
+            glyphClass = null;
+            return gdef is not null && gdef.TryGetGlyphClass(glyphId, out glyphClass);
+        }
+
+        /// <inheritdoc/>
+        internal override bool TryGetMarkAttachmentClass(ushort glyphId, [NotNullWhen(true)] out GlyphClassDef? markAttachmentClass)
+        {
+            GlyphDefinitionTable? gdef = this.outlineType == OutlineType.TrueType
+                ? this.trueTypeFontTables!.Gdef
+                : this.compactFontTables!.Gdef;
+
+            markAttachmentClass = null;
+            return gdef is not null && gdef.TryGetMarkAttachmentClass(glyphId, out markAttachmentClass);
+        }
+
         /// <inheritdoc/>
         public override bool TryGetVariationAxes(out VariationAxis[]? variationAxes)
         {
@@ -268,255 +229,232 @@
             LayoutMode layoutMode,
             ColorFontSupport support,
             [NotNullWhen(true)] out IReadOnlyList<GlyphMetrics>? metrics)
-=======
-    /// <inheritdoc/>
-    internal override IReadOnlyList<GlyphMetrics> GetGlyphMetrics(
-        CodePoint codePoint,
-        ushort glyphId,
-        TextAttributes textAttributes,
-        TextDecorations textDecorations,
-        LayoutMode layoutMode,
-        ColorFontSupport support)
-    {
-        GlyphType glyphType = GlyphType.Standard;
-        if (glyphId == 0)
->>>>>>> de9c95c1
-        {
-            // A glyph was not found in this face for the previously matched
-            // codepoint. Set to fallback.
-            glyphType = GlyphType.Fallback;
-        }
-
-        if (support == ColorFontSupport.MicrosoftColrFormat
-            && this.TryGetColoredMetrics(codePoint, glyphId, textAttributes, textDecorations, layoutMode, out GlyphMetrics[]? metrics))
-        {
-            return metrics;
-        }
-
-        // We overwrite the cache entry for this type should the attributes change.
-        return this.glyphCache.GetOrAdd(
-              CreateCacheKey(codePoint, glyphId, textAttributes, layoutMode),
-              key => new[]
-              {
-                this.CreateGlyphMetrics(
-                codePoint,
-                key.Id,
-                glyphType,
-                key.Attributes,
-                textDecorations,
-                key.IsVerticalLayout)
-              });
-    }
-
-    /// <inheritdoc />
-    internal override IReadOnlyList<CodePoint> GetAvailableCodePoints()
-    {
-        CMapTable cmap = this.outlineType == OutlineType.TrueType
-            ? this.trueTypeFontTables!.Cmap
-            : this.compactFontTables!.Cmap;
-
-        return cmap.GetAvailableCodePoints();
-    }
-
-    /// <inheritdoc/>
-    internal override bool TryGetGSubTable([NotNullWhen(true)] out GSubTable? gSubTable)
-    {
-        gSubTable = this.outlineType == OutlineType.TrueType
-            ? this.trueTypeFontTables!.GSub
-            : this.compactFontTables!.GSub;
-
-        return gSubTable is not null;
-    }
-
-    /// <inheritdoc/>
-    internal override void ApplySubstitution(GlyphSubstitutionCollection collection)
-    {
-        if (this.TryGetGSubTable(out GSubTable? gSubTable))
-        {
-            gSubTable.ApplySubstitution(this, collection);
-        }
-    }
-
-    /// <inheritdoc/>
-    internal override bool TryGetKerningOffset(ushort previousId, ushort currentId, out Vector2 vector)
-    {
-        bool isTTF = this.outlineType == OutlineType.TrueType;
-        KerningTable? kern = isTTF
-            ? this.trueTypeFontTables!.Kern
-            : this.compactFontTables!.Kern;
-
-        if (kern is null)
-        {
-            vector = default;
-            return false;
-        }
-
-        return kern.TryGetKerningOffset(previousId, currentId, out vector);
-    }
-
-    /// <inheritdoc/>
-    internal override void UpdatePositions(GlyphPositioningCollection collection)
-    {
-        bool isTTF = this.outlineType == OutlineType.TrueType;
-        GPosTable? gpos = isTTF
-            ? this.trueTypeFontTables!.GPos
-            : this.compactFontTables!.GPos;
-
-        bool kerned = false;
-        KerningMode kerningMode = collection.TextOptions.KerningMode;
-
-        gpos?.TryUpdatePositions(this, collection, out kerned);
-
-        // TODO: I don't think we should disable kerning here.
-        if (!kerned && kerningMode != KerningMode.None)
-        {
+        {
+            // We return metrics for the special glyph representing a missing character, commonly known as .notdef.
+            this.TryGetGlyphId(codePoint, out ushort glyphId);
+            metrics = this.GetGlyphMetrics(codePoint, glyphId, textAttributes, textDecorations, layoutMode, support);
+            return metrics.Any();
+        }
+
+        /// <inheritdoc/>
+        internal override IReadOnlyList<GlyphMetrics> GetGlyphMetrics(
+            CodePoint codePoint,
+            ushort glyphId,
+            TextAttributes textAttributes,
+            TextDecorations textDecorations,
+            LayoutMode layoutMode,
+            ColorFontSupport support)
+        {
+            GlyphType glyphType = GlyphType.Standard;
+            if (glyphId == 0)
+            {
+                // A glyph was not found in this face for the previously matched
+                // codepoint. Set to fallback.
+                glyphType = GlyphType.Fallback;
+            }
+
+            if (support == ColorFontSupport.MicrosoftColrFormat
+                && this.TryGetColoredMetrics(codePoint, glyphId, textAttributes, textDecorations, layoutMode, out GlyphMetrics[]? metrics))
+            {
+                return metrics;
+            }
+
+            // We overwrite the cache entry for this type should the attributes change.
+            return this.glyphCache.GetOrAdd(
+                  CreateCacheKey(codePoint, glyphId, textAttributes, layoutMode),
+                  key => new[]
+                  {
+                    this.CreateGlyphMetrics(
+                    codePoint,
+                    key.Id,
+                    glyphType,
+                    key.Attributes,
+                    textDecorations,
+                    key.IsVerticalLayout)
+                  });
+        }
+
+        /// <inheritdoc />
+        internal override IReadOnlyList<CodePoint> GetAvailableCodePoints()
+        {
+            CMapTable cmap = this.outlineType == OutlineType.TrueType
+                ? this.trueTypeFontTables!.Cmap
+                : this.compactFontTables!.Cmap;
+
+            return cmap.GetAvailableCodePoints();
+        }
+
+        /// <inheritdoc/>
+        internal override bool TryGetGSubTable([NotNullWhen(true)] out GSubTable? gSubTable)
+        {
+            gSubTable = this.outlineType == OutlineType.TrueType
+                ? this.trueTypeFontTables!.GSub
+                : this.compactFontTables!.GSub;
+
+            return gSubTable is not null;
+        }
+
+        /// <inheritdoc/>
+        internal override void ApplySubstitution(GlyphSubstitutionCollection collection)
+        {
+            if (this.TryGetGSubTable(out GSubTable? gSubTable))
+            {
+                gSubTable.ApplySubstitution(this, collection);
+            }
+        }
+
+        /// <inheritdoc/>
+        internal override bool TryGetKerningOffset(ushort previousId, ushort currentId, out Vector2 vector)
+        {
+            bool isTTF = this.outlineType == OutlineType.TrueType;
             KerningTable? kern = isTTF
                 ? this.trueTypeFontTables!.Kern
                 : this.compactFontTables!.Kern;
 
-            if (kern?.Count > 0)
-            {
-                // Set max constraints to prevent OutOfMemoryException or infinite loops from attacks.
-                int maxCount = AdvancedTypographicUtils.GetMaxAllowableShapingCollectionCount(collection.Count);
-                for (int index = 1; index < collection.Count; index++)
+            if (kern is null)
+            {
+                vector = default;
+                return false;
+            }
+
+            return kern.TryGetKerningOffset(previousId, currentId, out vector);
+        }
+
+        /// <inheritdoc/>
+        internal override void UpdatePositions(GlyphPositioningCollection collection)
+        {
+            bool isTTF = this.outlineType == OutlineType.TrueType;
+            GPosTable? gpos = isTTF
+                ? this.trueTypeFontTables!.GPos
+                : this.compactFontTables!.GPos;
+
+            bool kerned = false;
+            KerningMode kerningMode = collection.TextOptions.KerningMode;
+
+            gpos?.TryUpdatePositions(this, collection, out kerned);
+
+            // TODO: I don't think we should disable kerning here.
+            if (!kerned && kerningMode != KerningMode.None)
+            {
+                KerningTable? kern = isTTF
+                    ? this.trueTypeFontTables!.Kern
+                    : this.compactFontTables!.Kern;
+
+                if (kern?.Count > 0)
                 {
-                    if (index >= maxCount)
+                    // Set max constraints to prevent OutOfMemoryException or infinite loops from attacks.
+                    int maxCount = AdvancedTypographicUtils.GetMaxAllowableShapingCollectionCount(collection.Count);
+                    for (int index = 1; index < collection.Count; index++)
                     {
-                        break;
+                        if (index >= maxCount)
+                        {
+                            break;
+                        }
+
+                        kern.UpdatePositions(this, collection, index - 1, index);
                     }
-
-                    kern.UpdatePositions(this, collection, index - 1, index);
                 }
             }
         }
-    }
-
-    /// <summary>
-    /// Reads a <see cref="StreamFontMetrics"/> from the specified stream.
-    /// </summary>
-    /// <param name="path">The file path.</param>
-    /// <returns>a <see cref="StreamFontMetrics"/>.</returns>
-    public static StreamFontMetrics LoadFont(string path)
-    {
-        using FileStream fs = File.OpenRead(path);
-        var reader = new FontReader(fs);
-        return LoadFont(reader);
-    }
-
-    /// <summary>
-    /// Reads a <see cref="StreamFontMetrics"/> from the specified stream.
-    /// </summary>
-    /// <param name="path">The file path.</param>
-    /// <param name="offset">Position in the stream to read the font from.</param>
-    /// <returns>a <see cref="StreamFontMetrics"/>.</returns>
-    public static StreamFontMetrics LoadFont(string path, long offset)
-    {
-        using FileStream fs = File.OpenRead(path);
-        fs.Position = offset;
-        return LoadFont(fs);
-    }
-
-    /// <summary>
-    /// Reads a <see cref="StreamFontMetrics"/> from the specified stream.
-    /// </summary>
-    /// <param name="stream">The stream.</param>
-    /// <returns>a <see cref="StreamFontMetrics"/>.</returns>
-    public static StreamFontMetrics LoadFont(Stream stream)
-    {
-        var reader = new FontReader(stream);
-        return LoadFont(reader);
-    }
-
-    internal static StreamFontMetrics LoadFont(FontReader reader)
-    {
-        if (reader.OutlineType == OutlineType.TrueType)
-        {
-            return LoadTrueTypeFont(reader);
-        }
-        else
-        {
+
+        /// <summary>
+        /// Reads a <see cref="StreamFontMetrics"/> from the specified stream.
+        /// </summary>
+        /// <param name="path">The file path.</param>
+        /// <returns>a <see cref="StreamFontMetrics"/>.</returns>
+        public static StreamFontMetrics LoadFont(string path)
+        {
+            using FileStream fs = File.OpenRead(path);
+            var reader = new FontReader(fs);
+            return LoadFont(reader);
+        }
+
+        /// <summary>
+        /// Reads a <see cref="StreamFontMetrics"/> from the specified stream.
+        /// </summary>
+        /// <param name="path">The file path.</param>
+        /// <param name="offset">Position in the stream to read the font from.</param>
+        /// <returns>a <see cref="StreamFontMetrics"/>.</returns>
+        public static StreamFontMetrics LoadFont(string path, long offset)
+        {
+            using FileStream fs = File.OpenRead(path);
+            fs.Position = offset;
+            return LoadFont(fs);
+        }
+
+        /// <summary>
+        /// Reads a <see cref="StreamFontMetrics"/> from the specified stream.
+        /// </summary>
+        /// <param name="stream">The stream.</param>
+        /// <returns>a <see cref="StreamFontMetrics"/>.</returns>
+        public static StreamFontMetrics LoadFont(Stream stream)
+        {
+            var reader = new FontReader(stream);
+            return LoadFont(reader);
+        }
+
+        internal static StreamFontMetrics LoadFont(FontReader reader)
+        {
+            if (reader.OutlineType == OutlineType.TrueType)
+            {
+                return LoadTrueTypeFont(reader);
+            }
+
             return LoadCompactFont(reader);
         }
-    }
-
-    private (HorizontalMetrics HorizontalMetrics, VerticalMetrics VerticalMetrics) Initialize<T>(T tables)
-        where T : IFontTables
-    {
-        HeadTable head = tables.Head;
-        HorizontalHeadTable hhea = tables.Hhea;
-        VerticalHeadTable? vhea = tables.Vhea;
-        OS2Table os2 = tables.Os2;
-        PostTable post = tables.Post;
-
-        this.HeadFlags = head.Flags;
-        this.unitsPerEm = head.UnitsPerEm;
-        this.scaleFactor = this.unitsPerEm * 72F; // 72 * UnitsPerEm means 1pt = 1px
-        this.subscriptXSize = os2.SubscriptXSize;
-        this.subscriptYSize = os2.SubscriptYSize;
-        this.subscriptXOffset = os2.SubscriptXOffset;
-        this.subscriptYOffset = os2.SubscriptYOffset;
-        this.superscriptXSize = os2.SuperscriptXSize;
-        this.superscriptYSize = os2.SuperscriptYSize;
-        this.superscriptXOffset = os2.SuperscriptXOffset;
-        this.superscriptYOffset = os2.SuperscriptYOffset;
-        this.strikeoutSize = os2.StrikeoutSize;
-        this.strikeoutPosition = os2.StrikeoutPosition;
-        this.underlinePosition = post.UnderlinePosition;
-        this.underlineThickness = post.UnderlineThickness;
-        this.italicAngle = post.ItalicAngle;
-
-        HorizontalMetrics horizontalMetrics = InitializeHorizontalMetrics(hhea, vhea, os2);
-        VerticalMetrics verticalMetrics = InitializeVerticalMetrics(horizontalMetrics, vhea);
-        return (horizontalMetrics, verticalMetrics);
-    }
-
-    private static HorizontalMetrics InitializeHorizontalMetrics(HorizontalHeadTable hhea, VerticalHeadTable? vhea, OS2Table os2)
-    {
-        short ascender;
-        short descender;
-        short lineGap;
-        short lineHeight;
-        short advanceWidthMax;
-        short advanceHeightMax;
-
-        // https://www.microsoft.com/typography/otspec/recom.htm#tad
-        // We use the same approach as FreeType for calculating the the global  ascender, descender,  and
-        // height of  OpenType fonts for consistency.
-        //
-        // 1.If the OS/ 2 table exists and the fsSelection bit 7 is set (USE_TYPO_METRICS), trust the font
-        //   and use the Typo* metrics.
-        // 2.Otherwise, use the HorizontalHeadTable "hhea" table's metrics.
-        // 3.If they are zero and the OS/ 2 table exists,
-        //    - Use the OS/ 2 table's sTypo* metrics if they are non-zero.
-        //    - Otherwise, use the OS / 2 table's usWin* metrics.
-        bool useTypoMetrics = os2.FontStyle.HasFlag(OS2Table.FontStyleSelection.USE_TYPO_METRICS);
-        if (useTypoMetrics)
-        {
-<<<<<<< HEAD
-            if (reader.OutlineType == OutlineType.TrueType)
-            {
-                return LoadTrueTypeFont(reader);
-            }
-
-            return LoadCompactFont(reader);
-=======
-            ascender = os2.TypoAscender;
-            descender = os2.TypoDescender;
-            lineGap = os2.TypoLineGap;
-            lineHeight = (short)(ascender - descender + lineGap);
->>>>>>> de9c95c1
-        }
-        else
-        {
-            ascender = hhea.Ascender;
-            descender = hhea.Descender;
-            lineGap = hhea.LineGap;
-            lineHeight = (short)(ascender - descender + lineGap);
-        }
-
-        if (ascender == 0 || descender == 0)
-        {
-            if (os2.TypoAscender != 0 || os2.TypoDescender != 0)
+
+        private (HorizontalMetrics HorizontalMetrics, VerticalMetrics VerticalMetrics) Initialize<T>(T tables)
+            where T : IFontTables
+        {
+            HeadTable head = tables.Head;
+            HorizontalHeadTable hhea = tables.Hhea;
+            VerticalHeadTable? vhea = tables.Vhea;
+            OS2Table os2 = tables.Os2;
+            PostTable post = tables.Post;
+
+            this.HeadFlags = head.Flags;
+            this.unitsPerEm = head.UnitsPerEm;
+            this.scaleFactor = this.unitsPerEm * 72F; // 72 * UnitsPerEm means 1pt = 1px
+            this.subscriptXSize = os2.SubscriptXSize;
+            this.subscriptYSize = os2.SubscriptYSize;
+            this.subscriptXOffset = os2.SubscriptXOffset;
+            this.subscriptYOffset = os2.SubscriptYOffset;
+            this.superscriptXSize = os2.SuperscriptXSize;
+            this.superscriptYSize = os2.SuperscriptYSize;
+            this.superscriptXOffset = os2.SuperscriptXOffset;
+            this.superscriptYOffset = os2.SuperscriptYOffset;
+            this.strikeoutSize = os2.StrikeoutSize;
+            this.strikeoutPosition = os2.StrikeoutPosition;
+            this.underlinePosition = post.UnderlinePosition;
+            this.underlineThickness = post.UnderlineThickness;
+            this.italicAngle = post.ItalicAngle;
+
+            HorizontalMetrics horizontalMetrics = InitializeHorizontalMetrics(hhea, vhea, os2);
+            VerticalMetrics verticalMetrics = InitializeVerticalMetrics(horizontalMetrics, vhea);
+            return (horizontalMetrics, verticalMetrics);
+        }
+
+        private static HorizontalMetrics InitializeHorizontalMetrics(HorizontalHeadTable hhea, VerticalHeadTable? vhea, OS2Table os2)
+        {
+            short ascender;
+            short descender;
+            short lineGap;
+            short lineHeight;
+            short advanceWidthMax;
+            short advanceHeightMax;
+
+            // https://www.microsoft.com/typography/otspec/recom.htm#tad
+            // We use the same approach as FreeType for calculating the the global  ascender, descender,  and
+            // height of  OpenType fonts for consistency.
+            //
+            // 1.If the OS/ 2 table exists and the fsSelection bit 7 is set (USE_TYPO_METRICS), trust the font
+            //   and use the Typo* metrics.
+            // 2.Otherwise, use the HorizontalHeadTable "hhea" table's metrics.
+            // 3.If they are zero and the OS/ 2 table exists,
+            //    - Use the OS/ 2 table's sTypo* metrics if they are non-zero.
+            //    - Otherwise, use the OS / 2 table's usWin* metrics.
+            bool useTypoMetrics = os2.FontStyle.HasFlag(OS2Table.FontStyleSelection.USE_TYPO_METRICS);
+            if (useTypoMetrics)
             {
                 ascender = os2.TypoAscender;
                 descender = os2.TypoDescender;
@@ -525,150 +463,168 @@
             }
             else
             {
-                ascender = (short)os2.WinAscent;
-                descender = (short)-os2.WinDescent;
-                lineHeight = (short)(ascender - descender);
-            }
-        }
-
-        advanceWidthMax = (short)hhea.AdvanceWidthMax;
-        advanceHeightMax = vhea == null ? lineHeight : vhea.AdvanceHeightMax;
-
-        return new()
-        {
-            Ascender = ascender,
-            Descender = descender,
-            LineGap = lineGap,
-            LineHeight = lineHeight,
-            AdvanceWidthMax = advanceWidthMax,
-            AdvanceHeightMax = advanceHeightMax
-        };
+                ascender = hhea.Ascender;
+                descender = hhea.Descender;
+                lineGap = hhea.LineGap;
+                lineHeight = (short)(ascender - descender + lineGap);
+            }
+
+            if (ascender == 0 || descender == 0)
+            {
+                if (os2.TypoAscender != 0 || os2.TypoDescender != 0)
+                {
+                    ascender = os2.TypoAscender;
+                    descender = os2.TypoDescender;
+                    lineGap = os2.TypoLineGap;
+                    lineHeight = (short)(ascender - descender + lineGap);
+                }
+                else
+                {
+                    ascender = (short)os2.WinAscent;
+                    descender = (short)-os2.WinDescent;
+                    lineHeight = (short)(ascender - descender);
+                }
+            }
+
+            advanceWidthMax = (short)hhea.AdvanceWidthMax;
+            advanceHeightMax = vhea == null ? lineHeight : vhea.AdvanceHeightMax;
+
+            return new()
+            {
+                Ascender = ascender,
+                Descender = descender,
+                LineGap = lineGap,
+                LineHeight = lineHeight,
+                AdvanceWidthMax = advanceWidthMax,
+                AdvanceHeightMax = advanceHeightMax
+            };
+        }
+
+        private static VerticalMetrics InitializeVerticalMetrics(HorizontalMetrics metrics, VerticalHeadTable? vhea)
+        {
+            VerticalMetrics verticalMetrics = new()
+            {
+                Ascender = metrics.Ascender,
+                Descender = metrics.Descender,
+                LineGap = metrics.LineGap,
+                LineHeight = metrics.LineHeight,
+                AdvanceWidthMax = metrics.AdvanceWidthMax,
+                AdvanceHeightMax = metrics.AdvanceHeightMax,
+                Synthesized = true
+            };
+
+            if (vhea is null)
+            {
+                return verticalMetrics;
+            }
+
+            short ascender = vhea.Ascender;
+
+            // Always negative due to the grid orientation.
+            short descender = (short)(vhea.Descender > 0 ? -vhea.Descender : vhea.Descender);
+            short lineGap = vhea.LineGap;
+            short lineHeight = (short)(ascender - descender + lineGap);
+
+            verticalMetrics.Ascender = ascender;
+            verticalMetrics.Descender = descender;
+            verticalMetrics.LineGap = lineGap;
+            verticalMetrics.LineHeight = lineHeight;
+            verticalMetrics.Synthesized = false;
+
+            return verticalMetrics;
+        }
+
+        /// <summary>
+        /// Reads a <see cref="StreamFontMetrics"/> from the specified stream.
+        /// </summary>
+        /// <param name="path">The file path.</param>
+        /// <returns>a <see cref="StreamFontMetrics"/>.</returns>
+        public static StreamFontMetrics[] LoadFontCollection(string path)
+        {
+            using FileStream fs = File.OpenRead(path);
+            return LoadFontCollection(fs);
+        }
+
+        /// <summary>
+        /// Reads a <see cref="StreamFontMetrics"/> from the specified stream.
+        /// </summary>
+        /// <param name="stream">The stream.</param>
+        /// <returns>a <see cref="StreamFontMetrics"/>.</returns>
+        public static StreamFontMetrics[] LoadFontCollection(Stream stream)
+        {
+            long startPos = stream.Position;
+            var reader = new BigEndianBinaryReader(stream, true);
+            var ttcHeader = TtcHeader.Read(reader);
+            var fonts = new StreamFontMetrics[(int)ttcHeader.NumFonts];
+
+            for (int i = 0; i < ttcHeader.NumFonts; ++i)
+            {
+                stream.Position = startPos + ttcHeader.OffsetTable[i];
+                fonts[i] = LoadFont(stream);
+            }
+
+            return fonts;
+        }
+
+        private static (ushort Id, TextAttributes Attributes, bool IsVerticalLayout) CreateCacheKey(
+            CodePoint codePoint,
+            ushort glyphId,
+            TextAttributes textAttributes,
+            LayoutMode layoutMode)
+            => (glyphId, textAttributes, AdvancedTypographicUtils.IsVerticalGlyph(codePoint, layoutMode));
+
+        private bool TryGetColoredMetrics(
+            CodePoint codePoint,
+            ushort glyphId,
+            TextAttributes textAttributes,
+            TextDecorations textDecorations,
+            LayoutMode layoutMode,
+            [NotNullWhen(true)] out GlyphMetrics[]? metrics)
+        {
+            ColrTable? colr = this.outlineType == OutlineType.TrueType
+                ? this.trueTypeFontTables!.Colr
+                : this.compactFontTables!.Colr;
+
+            if (colr == null || this.colorGlyphCache == null)
+            {
+                metrics = null;
+                return false;
+            }
+
+            // We overwrite the cache entry for this type should the attributes change.
+            metrics = this.colorGlyphCache.GetOrAdd(CreateCacheKey(codePoint, glyphId, textAttributes, layoutMode), key =>
+            {
+                GlyphMetrics[] m = Array.Empty<GlyphMetrics>();
+                Span<LayerRecord> indexes = colr.GetLayers(key.Id);
+                if (indexes.Length > 0)
+                {
+                    m = new GlyphMetrics[indexes.Length];
+                    for (int i = 0; i < indexes.Length; i++)
+                    {
+                        LayerRecord layer = indexes[i];
+                        m[i] = this.CreateGlyphMetrics(codePoint, layer.GlyphId, GlyphType.ColrLayer, key.Attributes, textDecorations, key.IsVerticalLayout, layer.PaletteIndex);
+                    }
+                }
+
+                return m;
+            });
+
+            return metrics.Length > 0;
+        }
+
+        private GlyphMetrics CreateGlyphMetrics(
+            CodePoint codePoint,
+            ushort glyphId,
+            GlyphType glyphType,
+            TextAttributes textAttributes,
+            TextDecorations textDecorations,
+            bool isVerticalLayout,
+            ushort paletteIndex = 0)
+            => this.outlineType switch
+            {
+                OutlineType.TrueType => this.CreateTrueTypeGlyphMetrics(codePoint, glyphId, glyphType, textAttributes, textDecorations, isVerticalLayout, paletteIndex),
+                OutlineType.CFF => this.CreateCffGlyphMetrics(codePoint, glyphId, glyphType, textAttributes, textDecorations, isVerticalLayout, paletteIndex),
+                _ => throw new NotSupportedException(),
+            };
     }
-
-    private static VerticalMetrics InitializeVerticalMetrics(HorizontalMetrics metrics, VerticalHeadTable? vhea)
-    {
-        VerticalMetrics verticalMetrics = new()
-        {
-            Ascender = metrics.Ascender,
-            Descender = metrics.Descender,
-            LineGap = metrics.LineGap,
-            LineHeight = metrics.LineHeight,
-            AdvanceWidthMax = metrics.AdvanceWidthMax,
-            AdvanceHeightMax = metrics.AdvanceHeightMax,
-            Synthesized = true
-        };
-
-        if (vhea is null)
-        {
-            return verticalMetrics;
-        }
-
-        short ascender = vhea.Ascender;
-
-        // Always negative due to the grid orientation.
-        short descender = (short)(vhea.Descender > 0 ? -vhea.Descender : vhea.Descender);
-        short lineGap = vhea.LineGap;
-        short lineHeight = (short)(ascender - descender + lineGap);
-
-        verticalMetrics.Ascender = ascender;
-        verticalMetrics.Descender = descender;
-        verticalMetrics.LineGap = lineGap;
-        verticalMetrics.LineHeight = lineHeight;
-        verticalMetrics.Synthesized = false;
-
-        return verticalMetrics;
-    }
-
-    /// <summary>
-    /// Reads a <see cref="StreamFontMetrics"/> from the specified stream.
-    /// </summary>
-    /// <param name="path">The file path.</param>
-    /// <returns>a <see cref="StreamFontMetrics"/>.</returns>
-    public static StreamFontMetrics[] LoadFontCollection(string path)
-    {
-        using FileStream fs = File.OpenRead(path);
-        return LoadFontCollection(fs);
-    }
-
-    /// <summary>
-    /// Reads a <see cref="StreamFontMetrics"/> from the specified stream.
-    /// </summary>
-    /// <param name="stream">The stream.</param>
-    /// <returns>a <see cref="StreamFontMetrics"/>.</returns>
-    public static StreamFontMetrics[] LoadFontCollection(Stream stream)
-    {
-        long startPos = stream.Position;
-        var reader = new BigEndianBinaryReader(stream, true);
-        var ttcHeader = TtcHeader.Read(reader);
-        var fonts = new StreamFontMetrics[(int)ttcHeader.NumFonts];
-
-        for (int i = 0; i < ttcHeader.NumFonts; ++i)
-        {
-            stream.Position = startPos + ttcHeader.OffsetTable[i];
-            fonts[i] = LoadFont(stream);
-        }
-
-        return fonts;
-    }
-
-    private static (ushort Id, TextAttributes Attributes, bool IsVerticalLayout) CreateCacheKey(
-        CodePoint codePoint,
-        ushort glyphId,
-        TextAttributes textAttributes,
-        LayoutMode layoutMode)
-        => (glyphId, textAttributes, AdvancedTypographicUtils.IsVerticalGlyph(codePoint, layoutMode));
-
-    private bool TryGetColoredMetrics(
-        CodePoint codePoint,
-        ushort glyphId,
-        TextAttributes textAttributes,
-        TextDecorations textDecorations,
-        LayoutMode layoutMode,
-        [NotNullWhen(true)] out GlyphMetrics[]? metrics)
-    {
-        ColrTable? colr = this.outlineType == OutlineType.TrueType
-            ? this.trueTypeFontTables!.Colr
-            : this.compactFontTables!.Colr;
-
-        if (colr == null || this.colorGlyphCache == null)
-        {
-            metrics = null;
-            return false;
-        }
-
-        // We overwrite the cache entry for this type should the attributes change.
-        metrics = this.colorGlyphCache.GetOrAdd(CreateCacheKey(codePoint, glyphId, textAttributes, layoutMode), key =>
-        {
-            GlyphMetrics[] m = Array.Empty<GlyphMetrics>();
-            Span<LayerRecord> indexes = colr.GetLayers(key.Id);
-            if (indexes.Length > 0)
-            {
-                m = new GlyphMetrics[indexes.Length];
-                for (int i = 0; i < indexes.Length; i++)
-                {
-                    LayerRecord layer = indexes[i];
-                    m[i] = this.CreateGlyphMetrics(codePoint, layer.GlyphId, GlyphType.ColrLayer, key.Attributes, textDecorations, key.IsVerticalLayout, layer.PaletteIndex);
-                }
-            }
-
-            return m;
-        });
-
-        return metrics.Length > 0;
-    }
-
-    private GlyphMetrics CreateGlyphMetrics(
-        CodePoint codePoint,
-        ushort glyphId,
-        GlyphType glyphType,
-        TextAttributes textAttributes,
-        TextDecorations textDecorations,
-        bool isVerticalLayout,
-        ushort paletteIndex = 0)
-        => this.outlineType switch
-        {
-            OutlineType.TrueType => this.CreateTrueTypeGlyphMetrics(codePoint, glyphId, glyphType, textAttributes, textDecorations, isVerticalLayout, paletteIndex),
-            OutlineType.CFF => this.CreateCffGlyphMetrics(codePoint, glyphId, glyphType, textAttributes, textDecorations, isVerticalLayout, paletteIndex),
-            _ => throw new NotSupportedException(),
-        };
 }