--- conflicted
+++ resolved
@@ -16,247 +16,6 @@
 {
     internal FontMetrics()
     {
-<<<<<<< HEAD
-        internal FontMetrics()
-        {
-        }
-
-        /// <summary>
-        /// Gets the basic description of the face.
-        /// </summary>
-        public abstract FontDescription Description { get; }
-
-        /// <summary>
-        /// Gets the number of font units per EM square for this face.
-        /// </summary>
-        public abstract ushort UnitsPerEm { get; }
-
-        /// <summary>
-        /// Gets the scale factor that is applied to all glyphs in this face.
-        /// Calculated as 72 * <see cref="UnitsPerEm"/> so that 1pt = 1px.
-        /// </summary>
-        public abstract float ScaleFactor { get; }
-
-        /// <summary>
-        /// Gets the metrics specific to horizontal text.
-        /// </summary>
-        public abstract HorizontalMetrics HorizontalMetrics { get; }
-
-        /// <summary>
-        /// Gets the metrics specific to vertical text.
-        /// </summary>
-        public abstract VerticalMetrics VerticalMetrics { get; }
-
-        /// <summary>
-        /// Gets the recommended horizontal size in font design units for subscripts for this font.
-        /// </summary>
-        public abstract short SubscriptXSize { get; }
-
-        /// <summary>
-        /// Gets the recommended vertical size in font design units for subscripts for this font.
-        /// </summary>
-        public abstract short SubscriptYSize { get; }
-
-        /// <summary>
-        /// Gets the recommended horizontal offset in font design units for subscripts for this font.
-        /// </summary>
-        public abstract short SubscriptXOffset { get; }
-
-        /// <summary>
-        /// Gets the recommended vertical offset in font design units for subscripts for this font.
-        /// </summary>
-        public abstract short SubscriptYOffset { get; }
-
-        /// <summary>
-        /// Gets the recommended horizontal size in font design units for superscripts for this font.
-        /// </summary>
-        public abstract short SuperscriptXSize { get; }
-
-        /// <summary>
-        /// Gets the recommended vertical size in font design units for superscripts for this font.
-        /// </summary>
-        public abstract short SuperscriptYSize { get; }
-
-        /// <summary>
-        /// Gets the recommended horizontal offset in font design units for superscripts for this font.
-        /// </summary>
-        public abstract short SuperscriptXOffset { get; }
-
-        /// <summary>
-        /// Gets the recommended vertical offset in font design units for superscripts for this font.
-        /// </summary>
-        public abstract short SuperscriptYOffset { get; }
-
-        /// <summary>
-        /// Gets thickness of the strikeout stroke in font design units.
-        /// </summary>
-        public abstract short StrikeoutSize { get; }
-
-        /// <summary>
-        /// Gets the position of the top of the strikeout stroke relative to the baseline in font design units.
-        /// </summary>
-        public abstract short StrikeoutPosition { get; }
-
-        /// <summary>
-        /// Gets the suggested distance of the top of the underline from the baseline (negative values indicate below baseline).
-        /// </summary>
-        public abstract short UnderlinePosition { get; }
-
-        /// <summary>
-        /// Gets the suggested values for the underline thickness. In general, the underline thickness should match the thickness of
-        /// the underscore character (U+005F LOW LINE), and should also match the strikeout thickness, which is specified in the OS/2 table.
-        /// </summary>
-        public abstract short UnderlineThickness { get; }
-
-        /// <summary>
-        /// Gets the italic angle in counter-clockwise degrees from the vertical. Zero for upright text, negative for text that leans to the right (forward).
-        /// </summary>
-        public abstract float ItalicAngle { get; }
-
-        /// <summary>
-        /// Gets the specified glyph id matching the codepoint.
-        /// </summary>
-        /// <param name="codePoint">The codepoint.</param>
-        /// <param name="glyphId">
-        /// When this method returns, contains the glyph id associated with the specified codepoint,
-        /// if the codepoint is found; otherwise, <value>0</value>.
-        /// This parameter is passed uninitialized.
-        /// </param>
-        /// <returns>
-        /// <see langword="true"/> if the face contains a glyph for the specified codepoint; otherwise, <see langword="false"/>.
-        /// </returns>
-        internal abstract bool TryGetGlyphId(CodePoint codePoint, out ushort glyphId);
-
-        /// <summary>
-        /// Gets the specified glyph id matching the codepoint pair.
-        /// </summary>
-        /// <param name="codePoint">The codepoint.</param>
-        /// <param name="nextCodePoint">The next codepoint. Can be null.</param>
-        /// <param name="glyphId">
-        /// When this method returns, contains the glyph id associated with the specified codepoint,
-        /// if the codepoint is found; otherwise, <value>0</value>.
-        /// This parameter is passed uninitialized.
-        /// </param>
-        /// <param name="skipNextCodePoint">
-        /// When this method return, contains a value indicating whether the next codepoint should be skipped.
-        /// </param>
-        /// <returns>
-        /// <see langword="true"/> if the face contains a glyph for the specified codepoint; otherwise, <see langword="false"/>.
-        /// </returns>
-        internal abstract bool TryGetGlyphId(CodePoint codePoint, CodePoint? nextCodePoint, out ushort glyphId, out bool skipNextCodePoint);
-
-        /// <summary>
-        /// Tries to get the glyph class for a given glyph id.
-        /// The font needs to have a GDEF table defined.
-        /// </summary>
-        /// <param name="glyphId">The glyph identifier.</param>
-        /// <param name="glyphClass">The glyph class.</param>
-        /// <returns>true, if the glyph class could be retrieved.</returns>
-        internal abstract bool TryGetGlyphClass(ushort glyphId, [NotNullWhen(true)] out GlyphClassDef? glyphClass);
-
-        /// <summary>
-        /// Tries to get the mark attachment class for a given glyph id.
-        /// The font needs to have a GDEF table defined.
-        /// </summary>
-        /// <param name="glyphId">The glyph identifier.</param>
-        /// <param name="markAttachmentClass">The mark attachment class.</param>
-        /// <returns>true, if the mark attachment class could be retrieved.</returns>
-        internal abstract bool TryGetMarkAttachmentClass(ushort glyphId, [NotNullWhen(true)] out GlyphClassDef? markAttachmentClass);
-
-        /// <summary>
-        /// Tries to get the variation axes that this font supports.
-        /// The font needs to have a fvar table.
-        /// </summary>
-        /// <param name="variationAxes">An array with Variation axes.</param>
-        /// <returns>True, if fvar table is present.</returns>
-        public abstract bool TryGetVariationAxes(out VariationAxis[]? variationAxes);
-
-        /// <summary>
-        /// Gets the glyph metrics for a given code point.
-        /// </summary>
-        /// <param name="codePoint">The Unicode code point to get the glyph for.</param>
-        /// <param name="textAttributes">The text attributes applied to the glyph.</param>
-        /// <param name="textDecorations">The text decorations applied to the glyph.</param>
-        /// <param name="layoutMode">The layout mode applied to the glyph.</param>
-        /// <param name="support">Options for enabling color font support during layout and rendering.</param>
-        /// <param name="metrics">
-        /// When this method returns, contains the metrics for the given codepoint and color support if the metrics
-        /// are found; otherwise the default value. This parameter is passed uninitialized.
-        /// </param>
-        /// <returns>
-        /// <see langword="true"/> if the face contains glyph metrics for the specified codepoint; otherwise, <see langword="false"/>.
-        /// </returns>
-        public abstract bool TryGetGlyphMetrics(
-            CodePoint codePoint,
-            TextAttributes textAttributes,
-            TextDecorations textDecorations,
-            LayoutMode layoutMode,
-            ColorFontSupport support,
-            [NotNullWhen(true)] out IReadOnlyList<GlyphMetrics>? metrics);
-
-        /// <summary>
-        /// Gets the unicode codepoints for which a glyph exists in the font.
-        /// </summary>
-        /// <returns>The <see cref="IReadOnlyList{CodePoint}"/>.</returns>
-        internal abstract IReadOnlyList<CodePoint> GetAvailableCodePoints();
-
-        /// <summary>
-        /// Gets the glyph metrics for a given code point and glyph id.
-        /// </summary>
-        /// <param name="codePoint">The Unicode codepoint.</param>
-        /// <param name="glyphId">
-        /// The previously matched or substituted glyph id for the codepoint in the face.
-        /// If this value equals <value>0</value> the default fallback metrics are returned.
-        /// </param>
-        /// <param name="textAttributes">The text attributes applied to the glyph.</param>
-        /// <param name="textDecorations">The text decorations applied to the glyph.</param>
-        /// <param name="layoutMode">The layout mode applied to the glyph.</param>
-        /// <param name="support">Options for enabling color font support during layout and rendering.</param>
-        /// <returns>The <see cref="IEnumerable{GlyphMetrics}"/>.</returns>
-        internal abstract IReadOnlyList<GlyphMetrics> GetGlyphMetrics(
-            CodePoint codePoint,
-            ushort glyphId,
-            TextAttributes textAttributes,
-            TextDecorations textDecorations,
-            LayoutMode layoutMode,
-            ColorFontSupport support);
-
-        /// <summary>
-        /// Tries to get the GSUB table.
-        /// </summary>
-        /// <param name="gSubTable">The GSUB table.</param>
-        /// <returns>true, if the glyph class could be retrieved.</returns>
-        internal abstract bool TryGetGSubTable([NotNullWhen(true)] out GSubTable? gSubTable);
-
-        /// <summary>
-        /// Applies any available substitutions to the collection of glyphs.
-        /// </summary>
-        /// <param name="collection">The glyph substitution collection.</param>
-        internal abstract void ApplySubstitution(GlyphSubstitutionCollection collection);
-
-        /// <summary>
-        /// Gets the amount, in font units, the <paramref name="currentId"/> glyph should be offset if it is proceeded by
-        /// the <paramref name="previousId"/> glyph.
-        /// </summary>
-        /// <param name="previousId">The previous glyph id.</param>
-        /// <param name="currentId">The current glyph id.</param>
-        /// <param name="vector">
-        /// When this method returns, contains the offset, in font units, that should be applied to the
-        /// <paramref name="currentId"/> glyph, if the offset is found; otherwise the default vector value.
-        /// This parameter is passed uninitialized.
-        /// </param>
-        /// <returns>
-        /// <see langword="true"/> if the face contains and offset for the glyph combination; otherwise, <see langword="false"/>.
-        /// </returns>
-        internal abstract bool TryGetKerningOffset(ushort previousId, ushort currentId, out Vector2 vector);
-
-        /// <summary>
-        /// Applies any available positioning updates to the collection of glyphs.
-        /// </summary>
-        /// <param name="collection">The glyph positioning collection.</param>
-        internal abstract void UpdatePositions(GlyphPositioningCollection collection);
-=======
->>>>>>> de9c95c1
     }
 
     /// <summary>
@@ -400,6 +159,14 @@
     /// <param name="markAttachmentClass">The mark attachment class.</param>
     /// <returns>true, if the mark attachment class could be retrieved.</returns>
     internal abstract bool TryGetMarkAttachmentClass(ushort glyphId, [NotNullWhen(true)] out GlyphClassDef? markAttachmentClass);
+
+    /// <summary>
+    /// Tries to get the variation axes that this font supports.
+    /// The font needs to have a fvar table.
+    /// </summary>
+    /// <param name="variationAxes">An array with Variation axes.</param>
+    /// <returns>True, if fvar table is present.</returns>
+    public abstract bool TryGetVariationAxes(out VariationAxis[]? variationAxes);
 
     /// <summary>
     /// Gets the glyph metrics for a given code point.
